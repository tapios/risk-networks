import numpy as np
import copy

from epiforecast.ensemble_adjusted_kalman_filter import EnsembleAdjustedKalmanFilter

class DataAssimilator:

    def __init__(self, observations, errors, *,
                         transition_rates_to_update_str = None,
                       transmission_rate_to_update_flag = None):
        """
           A data assimilator, to perform updates of model parameters and states using an
           ensemble adjusted Kalman filter (EAKF) method.

           Positional Args
           ---------------
           observations (list, [], or Observation): A list of Observations, or a single Observation.
                                                     Generates the indices and covariances of observations

           errors (list, [],  or Observation): Observation for the purpose of error checking. Error
                                                observations are used to compute online differences at
                                                the observed (according to Errors) between Kinetic and
                                                Master Equation models
           Keyword Args
           ------------
           transition_rates_to_update_str (list): list of strings naming the transition_rates we would like
                                                  update with data. must coincide with naming found in
                                                  epiforecast/populations.py.
                                                  If not provided, will set []

           transmission_rate_to_update_flag (boolean): bool to update transmission rate with data
                                                       If not provided will set False
           Methods
           -------

           update(ensemble_state, data, contact_network=[], full_ensemble_transition_rates, full_ensemble_transmission_rate):
               Perform an update of the ensemble states `ensemble_state`, and if provided, ensemble
               parameters `full_ensemble_transition_rates`, `full_ensemble_transmission_rate` and the network
               `contact network`. Returns the updated model parameters and updated states.

           make_new_observation(state): For every Observation model, update the list of indices at which to observe (given by observations.obs_states).
                                        Returns a concatenated list of indices `observed_states` with duplicates removed.

           get_observation_cov(): For every Observation model, obtain the relevant variances when taking a measurement of data. Note we account for multiple node
                                  measurements by using the minimum variance at that node (I.e if same node is queried twice in a time interval we take the most
                                  accurate test). Returns a diagonal covariance matrix for the distinct observed states, with the minimum variances on the diagonal.

           sum_to_one(state): Takes the state `state` and enforces that all statuses at a node sum to one. Does this by distributing the mass (1-(I+H+R+D)) into S and E, where
                              the mass is divided based on the previous state's relative mass in S and E. i.e Snew= S/(S+E)*(1-(I+H+R+D)), Enew = E/(S+E)*(1-(I+H+R+D))

           error_to_truth_state(state,data): updates emodel.obs_states and measures (user prescribed) differences between the data and state online.
                                             #Current implementation sums the difference in number of predicted states
                                             #and actual states in an given interval e.g 0.5 <= I <= 1.0
        """

        if not isinstance(observations, list): # if it's a scalar, not array
            observations = [observations]

        if not isinstance(errors, list): # if it's a scalar, not array
            observations = [errors]

        if transition_rates_to_update_str is None:
            transition_rates_to_update_str = []

        if transmission_rate_to_update_flag is None:
            transmission_rate_to_update_flag = False

        if not isinstance(transition_rates_to_update_str,list):#if it's a string, not array
            transition_rates_to_update_str = [transition_rates_to_update_str]

        # observation models(s)
        self.observations = observations

        # the data assimilation models (One for each observation model)
        self.damethod = EnsembleAdjustedKalmanFilter()

        # online evaluations of errors, one needs an observation class to check differences in data
        self.online_emodel= errors

        # which parameter to assimilate joint with the state
        self.transition_rates_to_update_str = transition_rates_to_update_str
        self.transmission_rate_to_update_flag = transmission_rate_to_update_flag

    def find_observation_states(self,
                                contact_network,
                                ensemble_state,
                                data):
        """
        Make all the observations in the list self.observations.

        This sets observation.obs_states.
        """
        print("Observation type : Number of Observed states")
        observed_states = []
        for observation in self.observations:
            observation.find_observation_states(contact_network, ensemble_state, data)
            print(observation.name,":",len(observation.obs_states))
            if observation.obs_states.size > 0:
                observed_states.extend(observation.obs_states)

       # observed_states = np.hstack([observation.obs_states for observation in self.observations])
        return np.array(observed_states)

    def observe(self,
                contact_network,
                state,
                data,
                scale = 'log',
                noisy_measurement = False):

        observed_means = []
        observed_variances = []
        for observation in self.observations:
            if (observation.obs_states.size >0):
                observation.observe(contact_network,
                                    state,
                                    data,
                                    scale,
                                    noisy_measurement)

                observed_means.extend(observation.mean)
                observed_variances.extend(observation.variance)

        #observed_means = np.hstack([observation.mean for observation in self.observations])
        #observed_variances= np.hstack([observation.variance for observation in self.observations])

        return np.array(observed_means), np.array(observed_variances)


    # ensemble_state np.array([ensemble size, num status * num nodes]
    # data np.array([num status * num nodes])
    # contact network networkx.graph (if provided)
    # full_ensemble_transition_rates list[ensemble size] of  TransitionRates objects from epiforecast.populations
    # full_ensemble_transmission_rate np.array([ensemble size])
    def update(self,
               ensemble_state,
               data,
               full_ensemble_transition_rates,
               full_ensemble_transmission_rate,
               user_network):

        ensemble_size = ensemble_state.shape[0]

        if len(self.observations) == 0: # no update is performed; return input
            return ensemble_state, full_ensemble_transition_rates, full_ensemble_transmission_rate

        else:

            # Extract the transition_rates to update
            if len(self.transition_rates_to_update_str) > 0:

                ensemble_transition_rates = np.array([])

                for member in range(ensemble_size):

                    # This returns an [ensemble size x transition rates (to be updated)] np.array
                    rates_tmp = np.hstack([getattr(full_ensemble_transition_rates[member], rate_type)
                                           for rate_type in self.transition_rates_to_update_str])

                    # Have to create here as rates_tmp unknown in advance
                    if member == 0: ensemble_transition_rates = np.empty((0, rates_tmp.size), dtype=float)

                    ensemble_transition_rates = np.append(ensemble_transition_rates, [rates_tmp], axis=0)

                ensemble_transition_rates = np.vstack(ensemble_transition_rates)

            else: # set to column of empties
                ensemble_transition_rates =  np.empty((ensemble_size, 0), dtype=float)

            if self.transmission_rate_to_update_flag is True:
                ensemble_transmission_rate = full_ensemble_transmission_rate

            else: # set to column of empties
                ensemble_transmission_rate = np.empty((ensemble_size, 0), dtype=float)

            om = self.observations
            dam = self.damethod

            obs_states = self.find_observation_states(user_network, ensemble_state, data) # Generate states to observe
            if (obs_states.size > 0):

                print("Total states to be assimilated: ", obs_states.size)
                # Get the truth indices, for the observation(s)

                truth,var = self.observe(user_network,
                                         ensemble_state,
                                         data,
                                         scale = None)
                cov = np.diag(var)
                
                # Get the covariances for the observation(s), with the minimum returned if two overlap
                #cov = self.get_observation_cov()
                # Perform da model update with ensemble_state: states, transition and transmission rates
                
                prev_ensemble_state = copy.deepcopy(ensemble_state)
                (ensemble_state[:, obs_states],
                 new_ensemble_transition_rates,
                 new_ensemble_transmission_rate) = dam.update(ensemble_state[:, obs_states],
                                                              ensemble_transition_rates,
                                                              ensemble_transmission_rate,
                                                              truth,
                                                              cov)


                # print states > 1
                #tmp = ensemble_state.reshape(ensemble_state.shape[0],5,om[0].N)
                #sum_states = np.sum(tmp,axis=1)
                # print(sum_states[sum_states > 1 + 1e-2])

             
                self.sum_to_one(prev_ensemble_state, ensemble_state)
                   
                # print same states after the sum_to_one()
                # tmp = ensemble_state.reshape(ensemble_state.shape[0],5,om[0].N)
                # sum_states_after = np.sum(tmp,axis=1)
                # print(sum_states_after[sum_states > 1 + 1e-2]) #see what the sum_to_one did to them


                # Update the new transition rates if required
                if len(self.transition_rates_to_update_str) > 0:

                    for member in range(ensemble_size):

                        new_member_rates = new_ensemble_transition_rates[member,:]

                        for rate_type in self.transition_rates_to_update_str:
                            # Need to go back from numpy array to setting rates
                            # We obtain the size, then update the corresponding transition rate
                            # Then delete this an move onto the next rate
                            clinical_parameter = getattr(full_ensemble_transition_rates[member], rate_type)
                            if not isinstance(clinical_parameter, np.ndarray):
                                rate_size = np.array(clinical_parameter).size
                                new_rates=new_member_rates[0]
                            else:
                                rate_size=clinical_parameter.size
                                new_rates=new_member_rates[:rate_size]
                            full_ensemble_transition_rates[member].set_clinical_parameter(rate_type, new_rates)

                            new_member_rates = np.delete(new_member_rates, np.arange(rate_size))

                # Update the transmission_rate if required
                if self.transmission_rate_to_update_flag is True:
                    full_ensemble_transmission_rate=new_ensemble_transmission_rate


                print("EAKF error:", dam.error[-1])
            else:
                print("No assimilation required")

            # Error to truth
            if len(self.online_emodel)>0:
                self.error_to_truth_state(ensemble_state,data)

            # Return ensemble_state, transition rates, and transmission rate
            return ensemble_state, full_ensemble_transition_rates, full_ensemble_transmission_rate


    #defines a method to take a difference to the data state
    def error_to_truth_state(self,ensemble_state,data):

        em = self.online_emodel # get corresponding error model

        # Make sure you have a deterministic ERROR model - or it will not match truth
        # without further seeding
        em.make_new_observation(ensemble_state)

        predicted_infected = em.obs_states

        truth = data[np.arange(em.n_status*em.N)]

        #print(truth[predicted_infected])

        em.make_new_observation(truth[np.newaxis, :])

        # take error
        actual_infected= em.obs_states

        #print(truth[actual_infected])

        different_states=np.zeros(em.n_status*em.N)
        different_states[predicted_infected]=1.0
        different_states[actual_infected] = different_states[actual_infected]-1.0

        number_different=np.maximum(different_states,0.0)-np.minimum(different_states,0.0)

        print("Differences between predicted and true I>0.5:",np.sum(number_different).astype(int))


    #as we measure a subset of states, we may need to enforce other states to sum to one

    def sum_to_one(self, prev_ensemble_state, ensemble_state):
        N=self.observations[0].N
        n_status=self.observations[0].n_status
        if n_status == 6:
            #First enforce probabilities == 1, by placing excess in susceptible and Exposed
            #split based on their current proportionality.
            #(Put all in S or E leads quickly to [0,1] bounding issues.
            tmp = ensemble_state.reshape(ensemble_state.shape[0],n_status,N)
            IHRDmass = np.sum(tmp[:,2:,:],axis=1) #sum over I H R D
            Smass = ensemble_state[:,0:N]#mass in S
            Emass = ensemble_state[:,N:2*N]#mass in E
            fracS = Smass/(Smass+Emass)#get the proportion of mass in frac1
            fracE = 1.0-fracS
            ensemble_state[:,0:N] = (1.0 - IHRDmass)*fracS #mult rows by fracS
            ensemble_state[:,N:2*N] =  (1.0 - IHRDmass)*fracE

        elif n_status==5:
            # First obtain the mass contained in category "E"
            prev_tmp = prev_ensemble_state.reshape(prev_ensemble_state.shape[0],n_status, N)
            Emass = 1.0 - np.sum(prev_tmp,axis=1) # E= 1 - (S + I + H + R + D)
            # for each observation we get the observed status e.g 'I' and fix it (as it was updated)
            # we then normalize the other states e.g (S,'E',H,R,D) over the difference 1-I
            for observation in self.observations:
                if len(observation.obs_states > 0):
                   
                    observed_nodes = np.remainder(observation.obs_states,N)
                    updated_status = observation.obs_status_idx
                
                    free_statuses = [ i for i in range(5) if i!= updated_status]
                    tmp = ensemble_state.reshape(ensemble_state.shape[0],n_status, N)
               
                    # create arrays of the mass in the observed and the unobserved "free" statuses at the observed nodes.
                    observed_tmp = tmp[:,:,observed_nodes]
                    updated_mass = observed_tmp[:, updated_status, :]
                    free_states  = observed_tmp
                    free_states[:, updated_status, :]  = np.zeros([free_states.shape[0], 1, free_states.shape[2]]) #remove this axis for the sum (but maintain the shape)
                  
                    free_mass = np.sum(free_states,axis=1) + Emass[:,observed_nodes]
                    
                    # normalize the free values e.g for S: set S = (1-I) * S/(S+E+H+R+D)
<<<<<<< HEAD
                    if free_mass > 0:
                        for i in free_statuses:
                            ensemble_state[:, i*N+observed_nodes] = (1.0 - updated_mass[:,0,:]) * (free_states[:, i, :] / free_mass)
=======
                    for i in free_statuses:
                        
                        ensemble_state[:, i*N+observed_nodes] = (1.0 - updated_mass[:,0,:]) * (free_states[:, i, :] / free_mass)
                    
>>>>>>> 37a6ddbd
<|MERGE_RESOLUTION|>--- conflicted
+++ resolved
@@ -328,13 +328,6 @@
                     free_mass = np.sum(free_states,axis=1) + Emass[:,observed_nodes]
                     
                     # normalize the free values e.g for S: set S = (1-I) * S/(S+E+H+R+D)
-<<<<<<< HEAD
                     if free_mass > 0:
                         for i in free_statuses:
-                            ensemble_state[:, i*N+observed_nodes] = (1.0 - updated_mass[:,0,:]) * (free_states[:, i, :] / free_mass)
-=======
-                    for i in free_statuses:
-                        
-                        ensemble_state[:, i*N+observed_nodes] = (1.0 - updated_mass[:,0,:]) * (free_states[:, i, :] / free_mass)
-                    
->>>>>>> 37a6ddbd
+                            ensemble_state[:, i*N+observed_nodes] = (1.0 - updated_mass[:,0,:]) * (free_states[:, i, :] / free_mass)