import numpy as np

import copy
import scipy.linalg as la

from epiforecast.ensemble_adjustment_kalman_filter import EnsembleAdjustmentKalmanFilter

class DataAssimilator:
    """
    Collect and store observations, and provide DA updates given state and data
    """
    def __init__(
            self,
            observations,
            errors,
            *,
            n_assimilation_batches=1,
            transition_rates_to_update_str=None,
            transmission_rate_to_update_flag=None,
            update_type='global',
            full_svd=True,
            joint_cov_noise=1e-2,
            inflate_states=True,
            x_logit_std_threshold=0.1,
            inflate_I_only=True,
            transition_rates_min=None,
            transition_rates_max=None,
            transmission_rate_min=None,
            transmission_rate_max=None,
            output_path=None):
        """
        Constructor

        Input:
            observations (list of Observation, [], Observation): observations
                    Generates the indices and covariances of observations.

            errors (list of Observation, [], Observation): error-checking observations
                    Error observations are used to compute online differences at
                    the observed (according to Errors) between Kinetic and
                    Master Equation models.

            n_assimilation_batches (int): number of random batches over which to
                                          assimilate
                    At the cost of information loss, one can batch assimilation
                    updates into random even-sized batches, the update scales
                    with O(num observation states^3) and is memory intensive.
                    Thus performing n x m-sized updates is far cheaper than an
                    nm-sized update.

            transition_rates_to_update_str (list of str): which rates to update
                    Must coincide with naming found in TransitionRates.
                    If not provided, will set to [].

            transmission_rate_to_update_flag (bool): whether to update transmission rate
                    If not provided will set False.

            update_type (str): how to perform updates
                    Four values are supported: 'full_global', 'global', 'local',
                    'neighbor'.

            full_svd (bool): whether to use full or reduced second SVD in EAKF

            joint_cov_noise (float): Tikhonov-regularization noise

            inflate_states: inflate states in EAKF updating if True

            x_logit_std_threshold: threshold of std for inflation (% of mean value)

            inflate_I_only: only inflate I if True
        """
        if not isinstance(observations, list):
            observations = [observations]

        if not isinstance(errors, list):
            errors = [errors]

        self.observations = observations
        self.online_emodel = errors # online evaluations of errors

        self.n_assimilation_batches = n_assimilation_batches

        if transition_rates_to_update_str is None:
            transition_rates_to_update_str = []

        if transmission_rate_to_update_flag is None:
            transmission_rate_to_update_flag = False

        if not isinstance(transition_rates_to_update_str, list):
            transition_rates_to_update_str = [transition_rates_to_update_str]

        self.transition_rates_to_update_str = transition_rates_to_update_str
        self.transmission_rate_to_update_flag = transmission_rate_to_update_flag

        self.update_type = update_type

        if full_svd:
            self.damethod = EnsembleAdjustmentKalmanFilter(
                    joint_cov_noise=joint_cov_noise,
                    inflate_states = inflate_states,
                    x_logit_std_threshold = x_logit_std_threshold,
                    output_path=output_path)
        else:
            raise NotImplementedError("The implemetation of reduced second SVD has been removed!")

        self.inflate_I_only = inflate_I_only

        # storage for observations time : obj 
        self.stored_observed_states = {}
        self.stored_observed_nodes = {}
        self.stored_observed_means = {}
        self.stored_observed_variances = {}

        # range of transition rates
        self.transition_rates_min = transition_rates_min
        self.transition_rates_max = transition_rates_max 

        # range of transmission rate
        self.transmission_rate_min = transmission_rate_min 
        self.transmission_rate_max = transmission_rate_max 


    def find_observation_states(
            self,
            user_network,
            ensemble_state,
            data,
            current_time,
            verbose=False):
        """
        Make all the observations in the list self.observations.

        This sets observation.obs_states.

        Input:
            ...
            verbose (bool): whether to print observation name and states
        """
        if verbose:
            print("[ Data assimilator ]",
                  "Observation type : Number of Observed states")

        if current_time in self.stored_observed_states:
            observed_states = self.stored_observed_states[current_time]
            observed_nodes  = self.stored_observed_nodes[current_time]
        else:
            observed_states_list = []
            for observation in self.observations:
                observation.find_observation_states(user_network,
                                                    ensemble_state,
                                                    data)
                if observation.obs_states.size > 0:
                    observed_states_list.extend(observation.obs_states)
                    if verbose:
                        print("[ Data assimilator ]",
                              observation.name,
                              ":",
                              len(observation.obs_states))

            n_user_nodes = user_network.get_node_count()
            observed_states = np.array(observed_states_list)
            observed_nodes  = np.unique(observed_states % n_user_nodes)

            self.stored_observed_states[current_time] = observed_states
            self.stored_observed_nodes[current_time]  = observed_nodes

        return observed_states, observed_nodes

    def observe(
            self,
            user_network,
            state,
            data,
            current_time,
            scale=None,
            noisy_measurement=True,
            verbose=False):

        if current_time in self.stored_observed_means:
            observed_means = self.stored_observed_means[current_time]
            observed_variances = self.stored_observed_variances[current_time]
            return observed_means, observed_variances
        
        else:
            observed_means = []
            observed_variances = []
            for observation in self.observations:
                if (observation.obs_states.size >0):
                    observation.observe(user_network,
                                        state,
                                        data,
                                        scale)

                    observed_means.extend(observation.mean)
                    observed_variances.extend(observation.variance)
                    
                    if verbose:
                        print("[ Data assimilator ]",
                              observation.name,
                              ":",
                              observation.mean[0],
                              ", ",
                              observation.variance[0])
                        
            observed_means = np.array(observed_means)
            observed_variances = np.array(observed_variances)
            self.stored_observed_means[current_time] = observed_means
            self.stored_observed_variances[current_time] = observed_variances


            return observed_means, observed_variances

    def find_and_store_observations(
            self,
            ensemble_state,
            data,
            user_network,
            current_time,
            scale=None,
            noisy_measurement=True,
            verbose=False):
        self.scale = scale
        self.find_observation_states(user_network,
                                     ensemble_state,
                                     data,
                                     current_time,
                                     verbose=verbose)

        self.observe(user_network,
                     ensemble_state,
                     data,
                     current_time,
                     scale=scale,
                     noisy_measurement=noisy_measurement,
                     verbose=verbose)

    def compute_inflate_indices(
            self,
            user_network):

        n_user_nodes = user_network.get_node_count()
        if self.inflate_I_only == True:
            inflate_states = np.arange(n_user_nodes, 2*n_user_nodes) 
        else:
            inflate_states = np.arange(5*n_user_nodes) 

        return inflate_states

    def compute_update_indices(
            self,
            user_network,
            obs_states,
            obs_nodes):
        """
        Compute state vector indices for DA update according to the update type

        Input:
            user_network (ContactNetwork): user network
            obs_states (np.array): (n_obs_states,) array of state indices
            obs_nodes (np.array): (n_obs_nodes,) array of node indices
        Output:
            update_states (np.array): (k,) array of state indices
        """
        if self.update_type == 'full_global':
            n_user_nodes = user_network.get_node_count()
            update_states = self.__compute_full_global_update_indices(
                    n_user_nodes)
        elif self.update_type == 'global':
            n_user_nodes = user_network.get_node_count()
            update_states = self.__compute_global_update_indices(
                    n_user_nodes,
                    obs_states)
        elif self.update_type == 'neighbor':
            update_states = self.__compute_neighbor_update_indices(
                    user_network,
                    obs_states,
                    obs_nodes)
        elif self.update_type == 'local':
            update_states = obs_states

        return update_states

    def __compute_full_global_update_indices(
            self,
            n_user_nodes):
        """
        Compute state vector indices for DA update when performing full global update

        This method returns state vector indices that correspond to the
        'full_global' type of update, i.e. the whole state vector.

        Input:
            n_user_nodes (int): total number of nodes in user_network
        Output:
            update_states (np.array): (k,) array of state indices
        """
        return np.arange(5*n_user_nodes)

    def __compute_global_update_indices(
            self,
            n_user_nodes,
            obs_states):
        """
        Compute state vector indices for DA update when performing global update

        This method returns state vector indices that correspond to the 'global'
        type of update, i.e. if there's at least one state from a compartment,
        that whole compartment should be updated.

        Input:
            n_user_nodes (int): total number of nodes in user_network
            obs_states (np.array): (n_obs_states,) array of state indices
        Output:
            update_states (np.array): (k,) array of state indices
        """
        compartment_indices = np.arange(n_user_nodes)

        update_compartments = np.unique( obs_states // n_user_nodes )
        update_states_2d = np.add.outer(n_user_nodes * update_compartments,
                                        compartment_indices)

        return update_states_2d.ravel()

    def __compute_neighbor_update_indices(
            self,
            user_network,
            obs_states,
            obs_nodes):
        """
        Compute state vector indices for DA update when performing neighbor update

        This method returns state vector indices that correspond to the
        'neighbor' type of update, i.e. first, adjacent to 'obs_nodes' nodes are
        added to the set of updated nodes; then, if there's at least one state
        from a compartment, that compartment is added to the set of updated
        compartments; finally, state vector indices that should be updated are
        the ones from each updated compartment for all updated nodes.

        Input:
            user_network (ContactNetwork): user network
            obs_states (np.array): (n_obs_states,) array of state indices
            obs_nodes (np.array): (n_obs_nodes,) array of node indices
        Output:
            update_states (np.array): (k,) array of state indices
        """
        neighbor_nodes = user_network.get_neighbors(obs_nodes)
        update_nodes = np.union1d(neighbor_nodes, obs_nodes)

        n_user_nodes = user_network.get_node_count()
        update_compartments = np.unique( obs_states // n_user_nodes )

        update_states_2d = np.add.outer(n_user_nodes * update_compartments,
                                        update_nodes)

        return update_states_2d.ravel()

    def generate_state_observation_operator(
            self,
            obs_states,
            update_states):
        """
        Generate the state observation operator (a.k.a. H_obs)

        Input:
            obs_states (np.array): (n_obs_states,) array of state indices
            update_states (np.array): (n_update_states,) array of state indices
        Output:
            H_obs (np.array): (n_obs_states, n_update_states) array of {0,1}
                              values
        """
        H_obs = np.zeros([obs_states.size, update_states.size])

        # obs_states is always a subset of update_states;
        # H_obs is (obs_states.size, update_states.size) matrix;
        # hence, the following mask is used to find correct indices
        # of obs_states when viewed as a subset of update_states
        obs_states_in_update_states_mask = np.isin(update_states,
                                                   obs_states)
        H_obs[np.arange(obs_states.size),
              obs_states_in_update_states_mask] = 1

        return H_obs

    # ensemble_state np.array([ensemble size, num status * num nodes]
    # data np.array([num status * num nodes])
    # contact network networkx.graph (if provided)
    # full_ensemble_transition_rates list[ensemble size] of  TransitionRates objects from epiforecast.populations
    # full_ensemble_transmission_rate np.array([ensemble size])
    def update(
            self,
            ensemble_state,
            data,
            full_ensemble_transition_rates,
            full_ensemble_transmission_rate,
            user_network,
            current_time,
            verbose=False,
            print_error=False):
        """
        Input:
            ...
            verbose (bool): whether to print info about each observation
        """
        if len(self.observations) == 0: # no update is performed; return input
            return ensemble_state, full_ensemble_transition_rates, full_ensemble_transmission_rate

        else:
            # Load states to observe
            obs_states = self.stored_observed_states[current_time]
            obs_nodes = self.stored_observed_nodes[current_time]

            if (obs_states.size > 0):
                # extract only those rates which we wish to update with DA
                (ensemble_transition_rates,
                 ensemble_transmission_rate
                ) = self.extract_model_parameters_to_update(
                        full_ensemble_transition_rates,
                        full_ensemble_transmission_rate,
                        obs_nodes)

                if verbose:
                    print("[ Data assimilator ] Total states with assimilation data: ",
                          obs_states.size)
                  #  print("[ Data assimilator ] Total parameters [incorrect]: ",
                  #          ensemble_transition_rates.shape[1]
                  #        + ensemble_transmission_rate.shape[1])

                # Load the truth, variances of the observation(s)
                truth = self.stored_observed_means[current_time]
                var = self.stored_observed_variances[current_time]
                # Perform DA model update with ensemble_state: states, transition and transmission rates
                prev_ensemble_state = copy.deepcopy(ensemble_state)

                n_user_nodes = user_network.get_node_count()
                if self.n_assimilation_batches == 1:
                    cov = np.diag(var)

                    update_states = self.compute_update_indices(
                            user_network,
                            obs_states,
                            obs_nodes)
                    H_obs = self.generate_state_observation_operator(
                            obs_states,
                            update_states)
                    inflate_indices = self.compute_inflate_indices(user_network)

                    if verbose:
                        print("[ Data assimilator ] Total states to be assimilated: ",
                              update_states.size)
               

                    (ensemble_state[:, update_states],
                     new_ensemble_transition_rates,
                     new_ensemble_transmission_rate
                    ) = self.damethod.update(ensemble_state[:, update_states],
                                             ensemble_transition_rates,
                                             ensemble_transmission_rate,
                                             truth,
                                             cov,
                                             H_obs,
<<<<<<< HEAD
                                             print_error=print_error,                                     
                                             scale=self.scale)

=======
                                             print_error=print_error,
                                             inflate_indices=inflate_indices)
>>>>>>> d60e0754

                    if self.transmission_rate_to_update_flag:
                        # Clip transmission rate into a reasonable range
                        new_ensemble_transmission_rate = np.clip(new_ensemble_transmission_rate,
                                                                 self.transmission_rate_min,
                                                                 self.transmission_rate_max)

                        # Weighted-averaging based on ratio of observed nodes 
                        new_ensemble_transmission_rate = self.weighted_averaged_transmission_rate(
                                new_ensemble_transmission_rate,
                                ensemble_transmission_rate,
                                n_user_nodes,
                                obs_nodes.size)

                else: # perform DA update in batches
                    if self.update_type in ('full_global', 'global'):
                        raise NotImplementedError(
                                self.__class__.__name__
                                + ": batching is not implemented yet for: "
                                + "'full_global', 'global'")

                    if self.inflate_states == True:
                        raise NotImplementedError(
                                self.__class__.__name__
                                + ": inflation is not implemented yet with batching!")

                    permuted_idx = np.random.permutation(np.arange(obs_states.size))
                    batches = np.array_split(permuted_idx,
                                             self.n_assimilation_batches)

                    ensemble_size = ensemble_transition_rates.shape[0]
                    ensemble_transition_rates_reshaped = ensemble_transition_rates.reshape(
                            ensemble_size,
                            obs_nodes.shape[0],
                            -1)

                    for batch in batches:
                        batch.sort()
                        cov_batch = np.diag(var[batch])
                        if self.update_type == 'local':
                            update_states = obs_states[batch]
                            H_obs = np.eye(batch.size)
                        elif self.update_type == 'neighbor':
                            update_states = self.compute_update_indices(user_network,
                                    obs_states[batch],
                                    obs_nodes[batch])
                            H_obs = self.generate_state_observation_operator(
                                    obs_states[batch], 
                                    update_states)

                        (ensemble_state[:, update_states],
                         new_ensemble_transition_rates_batch,
                         new_ensemble_transmission_rate
                        ) = self.damethod.update(ensemble_state[:, update_states],
                                ensemble_transition_rates_reshaped[:,batch,:].reshape(ensemble_size,-1),
                                                 ensemble_transmission_rate,
                                                 truth[batch],
                                                 cov_batch,
                                                 H_obs,
                                                 print_error=print_error)

                        ensemble_transition_rates_reshaped[:,batch,:] = \
                        new_ensemble_transition_rates_batch.reshape(ensemble_size, batch.size, -1)

                        if self.transmission_rate_to_update_flag:
                            # Clip transmission rate into a reasonable range
                            new_ensemble_transmission_rate = np.clip(new_ensemble_transmission_rate,
                                                                     self.transmission_rate_min,
                                                                     self.transmission_rate_max)

                            # Weighted-averaging based on ratio of observed nodes 
                            new_ensemble_transmission_rate = self.weighted_averaged_transmission_rate(
                                    new_ensemble_transmission_rate,
                                    ensemble_transmission_rate,
                                    n_user_nodes,
                                    batch.size)

                    new_ensemble_transition_rates = ensemble_transition_rates_reshaped.reshape(
                            ensemble_size,-1)

                if len(self.transition_rates_to_update_str) > 0:
                    new_ensemble_transition_rates = self.clip_transition_rates(new_ensemble_transition_rates,
                                                                               obs_nodes.size)
                if verbose:
                    positive_states = obs_states[truth>0.02]
                    user_population = user_network.get_node_count()
                    print("[ Data assimilator ] positive states with data to update: ",
                           positive_states)

                    print("[ Data assimilator ] positive states with data pre-assimilation: ",
                          prev_ensemble_state[0, positive_states])


                    print("[ Data assimilator ] pre-positive states 'S': ",
                          prev_ensemble_state[0, np.remainder([positive_states],user_population)])
                    print("[ Data assimilator ] pre-positive states 'I': ",
                          prev_ensemble_state[0, user_population + np.remainder([positive_states],user_population)])
                    print("[ Data assimilator ] pre-positive states 'H':",
                          prev_ensemble_state[0, 2 * user_population + np.remainder([positive_states],user_population)])
                    print("[ Data assimilator ] pre-positive states 'R':",
                         prev_ensemble_state[0, 3 * user_population + np.remainder([positive_states],user_population)])
                    print("[ Data assimilator ] pre-positive states 'D':",
                          prev_ensemble_state[0, 4 * user_population + np.remainder([positive_states],user_population)])
                    print("[ Data assimilator ] pre-positive states sum (1-E):",
                          prev_ensemble_state[0, 0 * user_population + np.remainder([positive_states],user_population)]+
                          prev_ensemble_state[0, 1 * user_population + np.remainder([positive_states],user_population)]+
                          prev_ensemble_state[0, 2 * user_population + np.remainder([positive_states],user_population)]+
                          prev_ensemble_state[0, 3 * user_population + np.remainder([positive_states],user_population)]+
                          prev_ensemble_state[0, 4 * user_population + np.remainder([positive_states],user_population)])


                    print("[ Data assimilator ] corresponding data mean/var with positive states: ",
                          truth[truth>0.02], ", ", var[truth>0.02])

                    print("[ Data assimilator ] positive states 'S': ",
                          ensemble_state[0, np.remainder([positive_states],user_population)])
                    print("[ Data assimilator ] positive states 'I': ",
                          ensemble_state[0, user_population + np.remainder([positive_states],user_population)])
                    print("[ Data assimilator ] positive states 'H':",
                          ensemble_state[0, 2 * user_population + np.remainder([positive_states],user_population)])
                    print("[ Data assimilator ] positive states 'R':",
                          ensemble_state[0, 3 * user_population + np.remainder([positive_states],user_population)])
                    print("[ Data assimilator ] positive states 'D':",
                          ensemble_state[0, 4 * user_population + np.remainder([positive_states],user_population)])
                    print("[ Data assimilator ] positive states sum (1-E):",
                          ensemble_state[0, 0 * user_population + np.remainder([positive_states],user_population)]+
                          ensemble_state[0, 1 * user_population + np.remainder([positive_states],user_population)]+
                          ensemble_state[0, 2 * user_population + np.remainder([positive_states],user_population)]+
                          ensemble_state[0, 3 * user_population + np.remainder([positive_states],user_population)]+
                          ensemble_state[0, 4 * user_population + np.remainder([positive_states],user_population)])
                
                if self.update_type in ('local','neighbor','global'):
                    positive_states = obs_states[truth>0.02]
                    if verbose:
                        print("[ Data assimilator ] performing sum_to_one")

                    self.sum_to_one(prev_ensemble_state, ensemble_state, obs_states)
                
                    if verbose:
                        print("[ Data assimilator ] positive states post sum_to_one: ",
                              ensemble_state[0, positive_states])
                # else:
                #     self.clip_susceptible(prev_ensemble_state, ensemble_state, update_states)
                
                
                # set the updated rates in the TransitionRates object and
                # return the full rates.
                (full_ensemble_transition_rates,
                 full_ensemble_transmission_rate
                ) = self.assign_updated_model_parameters(
                        new_ensemble_transition_rates,
                        new_ensemble_transmission_rate,
                        full_ensemble_transition_rates,
                        full_ensemble_transmission_rate,
                        obs_nodes)

                if print_error:
                    print("[ Data assimilator ] EAKF error:", self.damethod.error[-1])
            else:
                if verbose:
                    print("[ Data assimilator ] No assimilation required")

            # Error to truth
            if len(self.online_emodel)>0:
                self.error_to_truth_state(ensemble_state,data)

            # Return ensemble_state, transition rates, and transmission rate
            return ensemble_state, full_ensemble_transition_rates, full_ensemble_transmission_rate

    #defines a method to take a difference to the data state
    def error_to_truth_state(
            self,
            ensemble_state,
            data):

        em = self.online_emodel # get corresponding error model

        # Make sure you have a deterministic ERROR model - or it will not match truth
        # without further seeding
        em.make_new_observation(ensemble_state)

        predicted_infected = em.obs_states

        truth = data[np.arange(em.n_status*em.N)]

        #print(truth[predicted_infected])

        em.make_new_observation(truth[np.newaxis, :])

        # take error
        actual_infected= em.obs_states

        different_states=np.zeros(em.n_status*em.N)
        different_states[predicted_infected]=1.0
        different_states[actual_infected] = different_states[actual_infected]-1.0

        number_different=np.maximum(different_states,0.0)-np.minimum(different_states,0.0)

        print("[ Data assimilator ] Differences between predicted and true I>0.5:",
              np.sum(number_different).astype(int))


    #as we measure a subset of states, we may need to enforce other states to sum to one

    def sum_to_one(
            self,
            prev_ensemble_state,
            ensemble_state,
            obs_states):
        
        user_population = int(ensemble_state.shape[1]/5)

        # First obtain the mass contained in category "E"
        prev_tmp = prev_ensemble_state.reshape(prev_ensemble_state.shape[0], 5, user_population)
        Emass = 1.0 - np.sum(prev_tmp,axis=1) # E= 1 - (S + I + H + R + D)
        Emass = np.clip(Emass,0,1)
        # for each observation we get the observed status e.g 'I' and fix it
        # (as # it was updated); we then normalize the other states e.g
        # (S,'E',H,R,D) over the difference 1-I
        #only look at H and D here
        for obs_status_idx in [2,4]:
            obs_at_status = [k for k in obs_states if (k >= user_population *  obs_status_idx     and 
                                                       k <  user_population * (obs_status_idx + 1)  )]
            if not len(obs_at_status)>0:
                continue

            observed_nodes = np.remainder(obs_at_status, user_population)
            updated_status = obs_status_idx        
            free_statuses = [ i for i in range(5) if i!= updated_status]
            tmp = ensemble_state.reshape(ensemble_state.shape[0], 5, user_population)

            # create arrays of the mass in the observed and the unobserved
            # "free" statuses at the observed nodes.
            observed_tmp = tmp[:,:,observed_nodes]
            updated_mass = observed_tmp[:, updated_status, :]

            free_states  = observed_tmp

            # remove this axis for the sum (but maintain the shape)
            free_states[:, updated_status, :] = np.zeros(
                    [free_states.shape[0], free_states.shape[2]]) # X,1,X
            
            free_mass = np.sum(free_states,axis=1) + Emass[:,observed_nodes]
            
            masstol=1e-9
            # odd things can happen with perfect assimilators, so we include checks here
            # If an assimilator has D/H value 1, then the other does not assimilate the other H/D (=0),
            # Note we never get the case where both have value 1 
            if updated_status == 2: #H
                Dpositive = (free_states[:,4,:] > 0.99)
                no_update_weight = np.any([Dpositive, (free_mass<=masstol)],axis=0)
            elif updated_status == 4: #D
                Hpositive = (free_states[:,2,:] > 0.99)
                no_update_weight = np.any([Hpositive, (free_mass<=masstol)],axis=0)
            else:
                no_update_weight = np.any((free_mass <= masstol),axis=0)

            for i in free_statuses:
                new_ensemble_state = (1.0 - updated_mass)\
                                     * (free_states[:, i, :] / np.maximum(1e-9,free_mass))
                ensemble_state[:, i*user_population+observed_nodes] = (no_update_weight) *  ensemble_state[:, i*user_population+observed_nodes]\
                                                      + (1-no_update_weight) * new_ensemble_state
                            
    def clip_susceptible(
            self,
            prev_ensemble_state,
            ensemble_state,
            update_states):
        
        user_population = int(ensemble_state.shape[1]/5)

        # First obtain the mass contained in category "E" from previous step
        prev_tmp = prev_ensemble_state.reshape(prev_ensemble_state.shape[0], 5, user_population)
        prevEmass = 1.0 - np.sum(prev_tmp,axis=1) # Eold = 1 - (Sold + Iold + Hold + Rold + Dold)
        prevEmass = np.clip(prevEmass,0,1)

        tmp = ensemble_state.reshape(ensemble_state.shape[0], 5, user_population)
        update_nodes = np.remainder(update_states, user_population)
        # create arrays of the mass in the observed and the unobserved
        # "free" statuses at the observed nodes.
        update_tmp = tmp[:,:,update_nodes]
        nonS_states  = update_tmp[:,1:,:]

        nonSmass = np.sum(nonS_states,axis=1) + prevEmass[:,update_nodes]
        # set S = 1 - (Eold + I + H + R + D)
        Smass = np.clip(1.0 - nonSmass, 0, 1)     

        ensemble_state[:, update_nodes] = Smass
               

    def extract_model_parameters_to_update(
            self,
            full_ensemble_transition_rates,
            full_ensemble_transmission_rate,
            obs_nodes):
        """
        Extract model parameters for update from lists into np.arrays

        Input:
            full_ensemble_transition_rates (list): list of TransitionRates from
                                                   which to extract rates for
                                                   update
            full_ensemble_transmission_rate (list): list of floats/ints
            obs_nodes (np.array): (m,) array of node indices

        Output:
            ensemble_transition_rates (np.array): (n_ensemble,k) array of values
            ensemble_transmission_rate (np.array): (n_ensemble,) array of values
        """
        n_ensemble = len(full_ensemble_transition_rates)

        # We extract only the transition rates we wish to be updated
        # stored as an [ensemble size x transition rates (to be updated)] np.array
        if len(self.transition_rates_to_update_str) > 0:
            for i, transition_rates in enumerate(full_ensemble_transition_rates):
                rates_member = []
                for rate_name in self.transition_rates_to_update_str:
                    # clinical_parameter is either a float or (n_user_nodes,) np.array
                    clinical_parameter = (
                            transition_rates.get_clinical_parameter(rate_name))

                    if isinstance(clinical_parameter, np.ndarray):
                        # only extract the observed values
                        clinical_parameter = clinical_parameter[obs_nodes]

                    rates_member.append(clinical_parameter)

                rates_member = np.hstack(rates_member)

                if i == 0:
                    ensemble_transition_rates = np.empty((0, rates_member.size),
                                                         dtype=float)
                ensemble_transition_rates = np.append(ensemble_transition_rates,
                                                      [rates_member],
                                                      axis=0)

            ensemble_transition_rates = np.vstack(ensemble_transition_rates)

        else: # set to column of empties
            ensemble_transition_rates = np.empty((n_ensemble, 0), dtype=float)

        if self.transmission_rate_to_update_flag:
            ensemble_transmission_rate = full_ensemble_transmission_rate
        else: # set to column of empties
            ensemble_transmission_rate = np.empty((n_ensemble, 0), dtype=float)

        return ensemble_transition_rates, ensemble_transmission_rate

    def assign_updated_model_parameters(
            self,
            new_ensemble_transition_rates,
            new_ensemble_transmission_rate,
            full_ensemble_transition_rates,
            full_ensemble_transmission_rate,
            obs_nodes):
        """
        Assign updated model parameters from np.arrays into corresponding lists

        Input:
            new_ensemble_transition_rates (np.array): (n_ensemble,k) array of
                                                      values
            new_ensemble_transmission_rate (np.array): (n_ensemble,) array of
                                                       values
            full_ensemble_transition_rates (list): list of TransitionRates, to
                                                   be updated
            full_ensemble_transmission_rate (list): list of floats/ints, to be
                                                    updated
            obs_nodes (np.array): (m,) array of node indices

        Output:
            full_ensemble_transition_rates (list): same object as in input
            full_ensemble_transmission_rate (list): same object as in input
        """
        if len(self.transition_rates_to_update_str) > 0:
            for transition_rates_from, transition_rates_to in zip(
                    new_ensemble_transition_rates,
                    full_ensemble_transition_rates):
                for rate_name in self.transition_rates_to_update_str:
                    # Need to go back from numpy array to setting rates
                    # We obtain the size, then update the corresponding transition rate
                    # Then delete this an move onto the next rate
                    clinical_parameter = (
                            transition_rates_to.get_clinical_parameter(
                                rate_name))
                    if isinstance(clinical_parameter, np.ndarray):
                        rate_size = obs_nodes.size
                        new_rates = clinical_parameter
                        new_rates[obs_nodes] = transition_rates_from[:rate_size]
                    else:
                        rate_size = 1
                        new_rates = transition_rates_from[0]

                    transition_rates_to.set_clinical_parameter(rate_name,
                                                               new_rates)
                    transition_rates_from = np.delete(transition_rates_from,
                                                      np.s_[:rate_size])

                transition_rates_to.calculate_from_clinical()

        if self.transmission_rate_to_update_flag:
            full_ensemble_transmission_rate = new_ensemble_transmission_rate

        return full_ensemble_transition_rates, full_ensemble_transmission_rate

    def clip_transition_rates(self, ensemble_transition_rates, obs_nodes_num):
        """
        Clip the values of tranistion rates into pre-defined ranges 

        Input:
            ensemble_transition_rates (np.array): (n_ensemble,k) array
            obs_nodes_num (int): number of observed nodes

        Output:
            ensemble_transition_rates (np.array): (n_ensemble,k) array
        """
        ensemble_size = ensemble_transition_rates.shape[0]
        ensemble_transition_rates = ensemble_transition_rates.reshape(ensemble_size,
                                                                      obs_nodes_num,
                                                                      -1)
        for i, transition_rates_str in enumerate(self.transition_rates_to_update_str):
            ensemble_transition_rates[:,:,i] = np.clip(ensemble_transition_rates[:,:,i],
                                                       self.transition_rates_min[transition_rates_str],
                                                       self.transition_rates_max[transition_rates_str])

        return ensemble_transition_rates.reshape(ensemble_size, -1)

    def weighted_averaged_transmission_rate(self,
            new_ensemble_transmission_rate,
            old_ensemble_transmission_rate,
            n_user_nodes,
            n_obs_nodes):
        new_ensemble_transmission_rate = ( \
                old_ensemble_transmission_rate*(n_user_nodes-n_obs_nodes) \
                                        + new_ensemble_transmission_rate*n_obs_nodes) \
                                        / n_user_nodes
        return new_ensemble_transmission_rate



    def update_initial_from_series(
            self,
            full_ensemble_state_series,
            full_ensemble_transition_rates,
            full_ensemble_transmission_rate,
            user_network,
            verbose=False,
            print_error=False):
        """
        given a time-indexed series of ensemble states over some time window [a,b],
        perform an EAKF update at the initial time (a) using the (stored) 
        observations taken over the window [a,b]

        Inputs
        -----
        full_ensemble_state_series (dict of np.arrays): holds {time : ensemble_state}
        full_ensemble_transition_rates (np.array): parameters for the ensemble [ens_size x params]
        full_ensemble_transmission_rate (np.array): parameters for the ensemble [ens_size x params]
        
        Outputs
        ------
        full_ensemble_state_series - with earliest time entry updated from EAKF
        full_ensemble_transition_rates - updated from EAKF
        full_ensemble_transmission_rate - updated from EAKF
    
        """
        
        update_flag = True

        if len(self.observations) == 0: # no update is performed; return input
            update_flag=False
            return full_ensemble_state_series, full_ensemble_transition_rates, full_ensemble_transmission_rate, update_flag

        #get the observation times from the assimilator
        observation_window = [min(full_ensemble_state_series.keys()), max(full_ensemble_state_series.keys())]
        observation_times = [obs_time for obs_time in self.stored_observed_states.keys() 
                             if  observation_window[0] <= obs_time <=observation_window[1] ]
        observation_times.sort()
        n_observation_times = len(observation_times)
       
        if n_observation_times == 0: # no update is performed; return input
            if verbose:
                print("[ Data assimilator ] No assimilation within window")
            update_flag=False
            return full_ensemble_state_series, full_ensemble_transition_rates, full_ensemble_transmission_rate, update_flag

        initial_time = observation_times[0]     
        # extract from full_ensemble_state_series
        full_ensemble_state_at_obs = {obs_time : full_ensemble_state_series[obs_time] for obs_time in observation_times}

        # Load states to compare with data
        obs_states = [ self.stored_observed_states[obs_time] for obs_time in observation_times]
        obs_nodes = [ self.stored_observed_nodes[obs_time] for obs_time in observation_times]
        total_obs_states = sum([os.size for os in obs_states])
        if (total_obs_states == 0):
            if verbose:
                print("[ Data assimilator ] No assimilation required")
            update_flag=False
            return full_ensemble_state_series, full_ensemble_transition_rates, full_ensemble_transmission_rate, update_flag

        if verbose:
            print("[ Data assimilator ] Total states over window with assimilation data: ",
                  total_obs_states)

        # extract only those rates which we wish to update with DA (will not change over window)
        (ensemble_transition_rates,
         ensemble_transmission_rate
        ) = self.extract_model_parameters_to_update(
            full_ensemble_transition_rates,
            full_ensemble_transmission_rate,
            user_network.get_nodes())  

        # Load the truth, variances of the observation(s)
        truth = np.concatenate([self.stored_observed_means[obs_time] for obs_time in observation_times])
        var = np.concatenate([self.stored_observed_variances[obs_time] for obs_time in observation_times])
        if verbose:
            print("mean for positive data: ",[tt for tt in truth if tt > 0] )

        # Perform DA model update with ensemble_state: states, transition and transmission rates
        initial_ensemble_state_pre_update = copy.deepcopy(full_ensemble_state_at_obs[initial_time])
        
        n_user_nodes = user_network.get_node_count()
        if self.n_assimilation_batches == 1:
            cov = np.diag(var)
            
            # we build the full state for the DA update.
            # Theoretical form is a concatenation of 3 parts. 
            # (1) the full state at the initial time
            # (2) the parameters (at the initial time as they are fixed in time)
            # (3) the observed states at all other observation times
            
            # To implement this we create 
            # The ensemble state is all possible nodes to be updated
            # The H_obs is the index of these which are actually observed,

            # #Method 1: construct a full matrix of all states at all times 
            # tmp_type = self.update_type  #for this type of iteration we want local only updating
            # self.update_type = 'local'
            
            # H_obs = []
            # for obs_time in observation_times:
            
            #     # Observe the observed x total states
            #     H_obs_at_obs = self.generate_state_observation_operator(
            #         self.stored_observed_states[obs_time],
            #         np.arange(full_ensemble_state_at_obs[obs_time].shape[1])) #just need to give it 0:5N-1
            #     H_obs.append(H_obs_at_obs) 

            # H_obs = la.block_diag(*H_obs)
            # self.update_type = tmp_type
            # ensemble_state = np.concatenate([full_ensemble_state_at_obs[obs_time] for obs_time in observation_times],axis=1) #100 x (5N * n_obs)           

            # Method 2: restrict to only observed states at future times
            # for initial time: ensemble_state is full, but H_obs for initial time t_0 is `local`
            # for subsequent time: ensemble_state is given by updated_states only, and H_obs is the identity
            # then we concatenate all times together
            # obs_state size = os, full_state_size = fs
            # [full_state (fs,fs), obs_state(os,os), ... , obs_state(os,os)]
            # [H_obs(os,fs), identity(os,os), ... , identity(os,os)] 
            # Data = n_observations*os 

            
            H_obs = []
            tmp_type = self.update_type  #for this type of iteration we want local only updating
            self.update_type = 'local'
                
            # Get the initial state, total states x total states
            ensemble_state_at_initial=full_ensemble_state_at_obs[initial_time]
        
            # Observation operator of the initial state, observed x total states            
            
            H_obs_at_initial = self.generate_state_observation_operator(
                self.stored_observed_states[initial_time],
                np.arange(ensemble_state_at_initial.shape[1])) #just need to give it 0:5N-1
            H_obs.append(H_obs_at_initial) 
<<<<<<< HEAD
=======

            # Get inflation indices
            inflate_indices = self.compute_inflate_indices(user_network)
            
>>>>>>> d60e0754
            # Obtain the non-initial observed states, and create dummy observation operator
            further_ensemble_states = []
            
            for obs_time in observation_times[1:]:
                update_states_at_obs = self.compute_update_indices(
                    user_network,
                    self.stored_observed_states[obs_time],
                    self.stored_observed_nodes[obs_time])

                if update_states_at_obs.size > 0:
                    print("states to update", update_states_at_obs)
                    tmp_state = full_ensemble_state_at_obs[obs_time]
                    further_ensemble_states.append(tmp_state[:,update_states_at_obs])
                    H_obs.append(np.eye(update_states_at_obs.size))
                
            #combine_together
            further_ensemble_states = np.concatenate(further_ensemble_states,axis=1) #100 x 5*n_obs_states
            ensemble_state = np.concatenate([ensemble_state_at_initial,further_ensemble_states],axis=1)
            H_obs = la.block_diag(*H_obs)
            self.update_type = tmp_type
            
            if verbose:
                obs_states_ens0 = H_obs.dot(ensemble_state[0,:].T) # should be size of the obs states
                positive_states_ens0 = [obs_states_ens0[idx] for (idx,tt) in enumerate(truth)  if tt>0] 
                print("observed states prior to assimilation", positive_states_ens0)

            #perform the update
            (ensemble_state,
             new_ensemble_transition_rates,
             new_ensemble_transmission_rate
            ) = self.damethod.update(ensemble_state, #100 x 5*n_user_nodes + n_observation_times*n_observed_nodes
                                     ensemble_transition_rates, #100 x transi.
                                     ensemble_transmission_rate, #100 x transm.
                                     truth, 
                                     cov, 
<<<<<<< HEAD
                                     H_obs, # 5*n_user_nodes + n_observation_times*n_observed_nodes                                     
                                     print_error=print_error,
                                     scale=self.scale)
=======
                                     H_obs, # 5*n_user_nodes*n_observation_times                                     
                                     print_error=print_error,
                                     inflate_indices=inflate_indices)
>>>>>>> d60e0754

            #update the IC:
            full_ensemble_state_series[initial_time] = ensemble_state[:,:5*user_network.get_node_count()]
            
            if verbose:
                obs_states_ens0 = H_obs.dot(ensemble_state[0,:].T) # should be size of the obs states
                positive_states_ens0 = [obs_states_ens0[idx] for (idx,tt) in enumerate(truth)  if tt>0] 
                print("observed positive states post assimilation", positive_states_ens0)

            if self.transmission_rate_to_update_flag:
                # Clip transmission rate into a reasonable range
                new_ensemble_transmission_rate = np.clip(new_ensemble_transmission_rate,
                                                         self.transmission_rate_min,
                                                         self.transmission_rate_max)

                # Weighted-averaging based on ratio of observed nodes 
                new_ensemble_transmission_rate = self.weighted_averaged_transmission_rate(
                    new_ensemble_transmission_rate,
                    ensemble_transmission_rate,
                    n_user_nodes,
                    user_network.get_nodes()) # changed from particular observed nodes
                

        else: # perform DA update in batches
            raise  NotImplementedError("not implemented for batching yet")


        if len(self.transition_rates_to_update_str) > 0:
            new_ensemble_transition_rates = self.clip_transition_rates(new_ensemble_transition_rates,
                                                                           user_network.get_node_count())
                
        # set the updated rates in the TransitionRates object and
        # return the full rates.
        (full_ensemble_transition_rates,
         full_ensemble_transmission_rate
        ) = self.assign_updated_model_parameters(
            new_ensemble_transition_rates,
            new_ensemble_transmission_rate,
            full_ensemble_transition_rates,
            full_ensemble_transmission_rate,
            user_network.get_node_count())
        
        if print_error:
            print("[ Data assimilator ] EAKF error:", self.damethod.error[-1])

        # Error to truth
        if len(self.online_emodel)>0:
            self.error_to_truth_state(ensemble_state,data)

        # Return ensemble_state, transition rates, and transmission rate
        return full_ensemble_state_series, full_ensemble_transition_rates, full_ensemble_transmission_rate, update_flag<|MERGE_RESOLUTION|>--- conflicted
+++ resolved
@@ -458,14 +458,9 @@
                                              truth,
                                              cov,
                                              H_obs,
-<<<<<<< HEAD
-                                             print_error=print_error,                                     
-                                             scale=self.scale)
-
-=======
+                                             scale=self.scale
                                              print_error=print_error,
                                              inflate_indices=inflate_indices)
->>>>>>> d60e0754
 
                     if self.transmission_rate_to_update_flag:
                         # Clip transmission rate into a reasonable range
@@ -1040,13 +1035,10 @@
                 self.stored_observed_states[initial_time],
                 np.arange(ensemble_state_at_initial.shape[1])) #just need to give it 0:5N-1
             H_obs.append(H_obs_at_initial) 
-<<<<<<< HEAD
-=======
 
             # Get inflation indices
             inflate_indices = self.compute_inflate_indices(user_network)
             
->>>>>>> d60e0754
             # Obtain the non-initial observed states, and create dummy observation operator
             further_ensemble_states = []
             
@@ -1082,15 +1074,10 @@
                                      ensemble_transmission_rate, #100 x transm.
                                      truth, 
                                      cov, 
-<<<<<<< HEAD
                                      H_obs, # 5*n_user_nodes + n_observation_times*n_observed_nodes                                     
-                                     print_error=print_error,
-                                     scale=self.scale)
-=======
-                                     H_obs, # 5*n_user_nodes*n_observation_times                                     
+                                     scale=self.scale,
                                      print_error=print_error,
                                      inflate_indices=inflate_indices)
->>>>>>> d60e0754
 
             #update the IC:
             full_ensemble_state_series[initial_time] = ensemble_state[:,:5*user_network.get_node_count()]
