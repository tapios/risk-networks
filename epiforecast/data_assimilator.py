--- conflicted
+++ resolved
@@ -176,17 +176,10 @@
             dam = self.damethod
 
             # Generate states to observe
-<<<<<<< HEAD
             obs_states,obs_nodes = self.find_observation_states(user_nodes,
                                                                 ensemble_state,
                                                                 data,
                                                                 verbose)
-=======
-            obs_states = self.find_observation_states(user_nodes,
-                                                      ensemble_state,
-                                                      data,
-                                                      verbose)
->>>>>>> 8af40736
             if (obs_states.size > 0):
                 print("[ Data assimilator ] Total states to be assimilated: ",
                       obs_states.size)
