import numpy as np

class TestMeasurement:
    def __init__(
            self,
            status,
            sensitivity=0.80,
            specificity=0.99,
            noisy_measurement=False):

        self.sensitivity = sensitivity
        self.specificity = specificity
        self.noisy_measurement=noisy_measurement
        self.status_catalog = dict(zip(['S', 'I', 'H', 'R', 'D'], np.arange(5)))

        self.status = status
        self.n_status = len(self.status_catalog.keys())

    def _set_prevalence(
            self,
            ensemble_states,
            fixed_prevalence=None):
        """
        Inputs:
        -------
            ensemble_states : `np.array` of shape (ensemble_size, num_status * population) at a given time
            status_idx      : status id of interest. Following the ordering of the reduced system SIHRD.
        """
        if fixed_prevalence is None:
            population      = ensemble_states.shape[1]/self.n_status
            ensemble_size   = ensemble_states.shape[0]
            self.prevalence = ensemble_states.reshape(ensemble_size,self.n_status,-1)[:,self.status_catalog[self.status],:].sum(axis = 1)/population
        else:
            self.prevalence = fixed_prevalence

    def _set_ppv(
            self,
            scale='log'):

        PPV = self.sensitivity * self.prevalence / \
             (self.sensitivity * self.prevalence + (1 - self.specificity) * (1 - self.prevalence))

        FOR = (1 - self.sensitivity) * self.prevalence / \
             ((1 - self.sensitivity) * self.prevalence + self.specificity * (1 - self.prevalence))

        if scale == 'log':
            logit_ppv  = np.log(PPV/(1 - PPV + 1e-8))
            logit_for  = np.log(FOR/(1 - FOR + 1e-8))

            self.logit_ppv_mean = logit_ppv.mean()
            self.logit_ppv_var  = logit_ppv.var()

            self.logit_for_mean = logit_for.mean()
            self.logit_for_var  = logit_for.var()

        else:
            self.ppv_mean = PPV.mean()
            self.ppv_var  = PPV.var()

            self.for_mean = FOR.mean()
            self.for_var  = FOR.var()

    def update_prevalence(
            self,
            ensemble_states,
            scale='log',
            fixed_prevalence=None):

        self._set_prevalence(ensemble_states, fixed_prevalence)
        self._set_ppv(scale = scale)

    def get_mean_and_variance(
            self,
            positive_test=True,
            scale='log'):

        if scale == 'log':
            if positive_test:
                return self.logit_ppv_mean, self.logit_ppv_var
            else:
                return self.logit_for_mean, self.logit_for_var
        else:
            if positive_test:
                return self.ppv_mean, self.ppv_var
            else:
                return self.for_mean, self.for_var

    def take_measurements(
            self,
            nodes_state_dict,
            scale='log'):
        """
        Queries the diagnostics from a medical test with defined `self.sensitivity` and `self.specificity` properties in
        population with a certain prevelance (computed from an ensemble of master equations).

        Noisy measurement can be enabled which will report back, for example, in a true infected a negative result with measurement `FOR`.

        Inputs:
        -------

        """
        measurements = {}
        uncertainty  = {}

        for node in nodes_state_dict.keys():
            if nodes_state_dict[node] == self.status:
                measurements[node], uncertainty[node] = self.get_mean_and_variance(scale = scale,
                                   positive_test = not (self.noisy_measurement and (np.random.random() > self.sensitivity)))
            else:
                measurements[node], uncertainty[node] = self.get_mean_and_variance(scale = scale,
                                   positive_test =     (self.noisy_measurement and (np.random.random() < 1 - self.specificity)))

        return measurements, uncertainty

#### Adding Observations in here

#We observe a subset of nodes at a status, only if the state exceeds a given threshold value.
#e.g we have a probability of observing I_i if (I_i > 0.8) when the observation takes place.
class StateInformedObservation:
    def __init__(
            self,
            N,
            obs_frac,
            obs_status,
            min_threshold,
            max_threshold):

        #number of nodes in the graph
        self.N = N
        #number of different states a node can be in

        self.status_catalog = dict(zip(['S', 'I', 'H', 'R', 'D'], np.arange(5)))
        self.n_status = len(self.status_catalog.keys())

        #array of status to observe
        self.obs_status_idx = np.array([self.status_catalog[status] for status in obs_status])

        #The fraction of states
        self.obs_frac = np.clip(obs_frac,0.0,1.0)
        #The minimum threshold (in [0,1]) to be considered for test (e.g 0.7)
        self.obs_min_threshold = np.clip(min_threshold,0.0,1.0)
        self.obs_max_threshold = np.clip(max_threshold,0.0,1.0)

        #default init observation
<<<<<<< HEAD
        self.obs_states=np.empty(0)
    #updates the observation model when taking observation
    def find_observation_states(self,
                                nodes,
                                state,
                                data):
=======
        self.obs_states = np.empty(0)

    def find_observation_states(
            self,
            contact_network,
            state,
            data):
        """
        Update the observation model when taking observation
        """
>>>>>>> 5b92c35d
        #Candidates for observations are those with a required state >= threshold
        candidate_states = np.hstack([self.N*self.obs_status_idx+i for i in range(self.N)])

        xmean = np.mean(state[:,candidate_states],axis=0)
        candidate_states_ens=candidate_states[(xmean>=self.obs_min_threshold) & \
                                                  (xmean<=self.obs_max_threshold)]

        M=candidate_states_ens.size
        if (int(self.obs_frac*M)>=1) and (self.obs_frac < 1.0) :
            # If there is at least one state to sample (...)>=1.0
            # and if we don't sample every state
            choice=np.random.choice(np.arange(M), size=int(self.obs_frac*M), replace=False)
            self.obs_states=candidate_states_ens[choice]
        elif (self.obs_frac == 1.0):
            self.obs_states=candidate_states_ens
        else: #The value is too small
            self.obs_states=np.array([],dtype=int)
            print("no observation was above the threshold")

#combine them together
class Observation(StateInformedObservation, TestMeasurement):

    def __init__(
            self,
            N,
            obs_frac,
            obs_status,
            obs_name,
            min_threshold=0.0,
            max_threshold=1.0,
            sensitivity=0.80,
            specificity=0.99,
            noisy_measurement=False,
            obs_var_min = 1e-3):
        
        self.name=obs_name
        self.obs_var_min = obs_var_min
        
        StateInformedObservation.__init__(self,
                                          N,
                                          obs_frac,
                                          obs_status,
                                          min_threshold,
                                          max_threshold)
        TestMeasurement.__init__(self,
                                 obs_status,
                                 sensitivity,
                                 specificity,
<<<<<<< HEAD
                                 reduced_system)

    #State is a numpy array of size [self.N * n_status]
    def find_observation_states(self,
                                nodes,
                                state,
                                data):
        # obtain where one should make an observation based on the
        # current state, and the contact network
=======
                                 noisy_measurement)

    def find_observation_states(
            self,
            contact_network,
            state,
            data):
        """
        Obtain where one should make an observation based on the current state,

        Inputs:
            state: np.array of size [self.N * n_status]
        """
>>>>>>> 5b92c35d
        StateInformedObservation.find_observation_states(self,
                                                         nodes,
                                                         state,
                                                         data)

<<<<<<< HEAD
    # data is a dictionary {node number : status} data[i] = contact_network.node(i)
    # status is 'I'
    def observe(self,
                nodes,
                state,
                data,
                scale = 'log',
                noisy_measurement = False):
=======
    def observe(
            self,
            contact_network,          
            state,
            data,
            scale='log'):
        """
        Inputs:
            data: dictionary {node number : status}; data[i] = contact_network.node(i)
        """
>>>>>>> 5b92c35d

        #make a measurement of the data
        TestMeasurement.update_prevalence(self,
                                          state,
                                          scale)

        #mean, var np.arrays of size state
        observed_states = np.remainder(self.obs_states,self.N)
        #convert from np.array indexing to the node id in the (sub)graph
        observed_nodes = nodes[observed_states]
        observed_data = {node : data[node] for node in observed_nodes}

        mean, var = TestMeasurement.take_measurements(self,
                                                      observed_data,
                                                      scale)

        observed_mean     = np.array([mean[node] for node in observed_nodes])
        observed_variance = np.array([np.maximum(var[node], self.obs_var_min) for node in observed_nodes])

        self.mean     = observed_mean
        self.variance = observed_variance

class DataInformedObservation:
    def __init__(
            self,
            N,
            bool_type,
            obs_status):

        #number of nodes in the graph
        self.N = N
        #if you want to find the where the status is, or where it is not.
        self.bool_type = bool_type
        self.status_catalog = dict(zip(['S', 'I', 'H', 'R', 'D'], np.arange(5)))
        self.n_status = len(self.status_catalog.keys())
        self.obs_status=obs_status
        self.obs_status_idx=np.array([self.status_catalog[status] for status in obs_status])
        self.obs_states=np.empty(0)
<<<<<<< HEAD
    #updates the observation model when taking observation
    def find_observation_states(self,
                                nodes,
                                state,
                                data):
=======
>>>>>>> 5b92c35d

    def find_observation_states(
            self,
            contact_network,
            state,
            data):
        """
        Update the observation model when taking observation
        """
        # Obtain relevant data entries
        user_nodes = nodes
        user_data = {node : data[node] for node in user_nodes}

        candidate_nodes = []
        for status in self.obs_status:
            candidate_nodes.extend([node for node in user_data.keys() if (user_data[node] == status) == self.bool_type])

        # we now have the node numbers for the statuses we want to measure,
        # but we require an np index for them
        candidate_states_modulo_population = np.array([state for state in range(len(user_nodes))
                                                       if user_nodes[state] in candidate_nodes])

        #now add the required shift to obtain the correct status 'I' or 'H' etc.
        candidate_states = [candidate_states_modulo_population + i*self.N for i in self.obs_status_idx]

        self.obs_states=np.hstack(candidate_states)




class DataObservation(DataInformedObservation):

    def __init__(
            self,
            N,
            set_to_one,
            obs_status,
            obs_name):
        """
        An observation which uses the current statuses of the epidemic model to influence the risk simulation.
        It doesn't make a measurement, just fixes the value to near 1, or near 0.

        Args
        ----
        N (int)               : number of nodes
        set_to_one (bool)     : set_to_one=True  means we set "state = 1" when "status == obs_status"
                                set_to_one=False means we set "state = 0" when "status != obs_status"
        obs_status (string)   : character of the status we assimilate
        obs_name (string)     : name of observation
        """

        self.name=obs_name
        self.set_to_one = set_to_one

        DataInformedObservation.__init__(self,
                                         N,
                                         set_to_one,
<<<<<<< HEAD
                                         obs_status,
                                         reduced_system)

    #State is a numpy array of size [self.N * n_status]
    def find_observation_states(self,
                                nodes,
                                state,
                                data):
        # obtain where one should make an observation based on the
        # current state, and the contact network
=======
                                         obs_status)

    def find_observation_states(
            self,
            contact_network,
            state,
            data):
        """
        Obtain where one should make an observation based on the current state,
        and the contact network

        Inputs:
            state: np.array of size [self.N * n_status]
        """
>>>>>>> 5b92c35d
        DataInformedObservation.find_observation_states(self,
                                                        nodes,
                                                        state,
                                                        data)

<<<<<<< HEAD
    # data is a dictionary {node number : status} data[i] = contact_network.node(i)
    def observe(self,
                nodes,
                state,
                data,
                scale = 'log',
                noisy_measurement = False):
=======
    def observe(
            self,
            contact_network,
            state,
            data,
            scale='log'):
        """
        Inputs:
            data: dictionary {node number : status}; data[i] = contact_network.node(i)
        """
>>>>>>> 5b92c35d

        #tolerance,as we cannot set values "equal" to 0 or 1
        # Note: this has to be very small if one assimilates the values for many nodes)
        #       always check the variances in the logit transformed variables.
        tol = 1e-10

        # set_to_one=True  means we set "state = 1" when "status == obs_status"
        if self.set_to_one:
          
            observed_mean = (1-tol) * np.ones(self.obs_states.size)
            observed_variance = 1e-40 * np.ones(self.obs_states.size)

            if scale == 'log':
                observed_variance = (1.0/observed_mean/(1-observed_mean))**2 * observed_variance
                observed_mean = np.log(observed_mean/(1 - observed_mean + 1e-8))

        # set_to_one=False means we set "state = 0" when "status != obs_status"
        else:
            observed_mean = tol * np.ones(self.obs_states.size)
            observed_variance = 1e-40 * np.ones(self.obs_states.size)

            if scale == 'log':
                observed_variance = (1.0/observed_mean/(1-observed_mean))**2 * observed_variance
                observed_mean = np.log(observed_mean/(1 - observed_mean + 1e-8))

        self.mean     = observed_mean
        self.variance = observed_variance

# ==============================================================================
class DataNodeInformedObservation(DataInformedObservation):
    """
    This class makes perfect observations for statuses like `H` or `D`.
    The information is spread to the other possible states for each observed
    node as the DA can only update one state.
    This means that observing, for example, H = 1 propagates the information to
    the other states as S = I = R = D = 0.
    """
<<<<<<< HEAD
    def __init__(self,
                 N,
                 bool_type,
                 obs_status,
                 reduced_system):
        DataInformedObservation.__init__(self, N, bool_type, obs_status, reduced_system)

    #updates the observation model when taking observation
    def find_observation_states(self,
                               nodes,
                               state,
                               data):

        DataInformedObservation.find_observation_states(self, nodes, state, data)
        self.obs_nodes       = self.obs_states % len(nodes)
        self.states_per_node =  np.asarray([ node + len(nodes) * np.arange(5) for node in self.obs_nodes])
=======
    def __init__(
            self,
            N,
            bool_type,
            obs_status):
        
        DataInformedObservation.__init__(self,
                                         N,
                                         bool_type,
                                         obs_status)

    def find_observation_states(
            self,
            contact_network,
            state,
            data):
        """
        Update the observation model when taking observation
        """
        DataInformedObservation.find_observation_states(self,
                                                        contact_network,
                                                        state,
                                                        data)
        self.obs_nodes       = self.obs_states % self.N 
        self.states_per_node = np.asarray([ node + self.N * np.arange(5) for node in self.obs_nodes])
>>>>>>> 5b92c35d
        self._obs_states     = np.copy(self.obs_states)
        self.obs_states      = self.states_per_node.flatten()


class DataNodeObservation(DataNodeInformedObservation, TestMeasurement):

    def __init__(
            self,
            N,
            bool_type,
            obs_status,
            obs_name,
            sensitivity=0.80,
            specificity=0.99):

        self.name = obs_name

        DataNodeInformedObservation.__init__(self,
                                             N,
                                             bool_type,
                                             obs_status)
        TestMeasurement.__init__(self,
                                 obs_status,
                                 sensitivity,
<<<<<<< HEAD
                                 specificity,
                                 reduced_system)

    #State is a numpy array of size [self.N * n_status]
    def find_observation_states(self,
                                nodes,
                                state,
                                data):
        # obtain where one should make an observation based on the
        # current state, and the contact network
        DataNodeInformedObservation.find_observation_states(self,
                                                        nodes,
                                                        state,
                                                        data)

    # data is a dictionary {node number : status} data[i] = contact_network.node(i)
    def observe(self,
                nodes,
                state,
                data,
                scale = 'log',
                noisy_measurement = False):
=======
                                 specificity)

    def find_observation_states(
            self,
            contact_network,
            state,
            data):
        """
        Obtain where one should make an observation based on the current state,
        and the contact network

        Inputs:
            state: np.array of size [self.N * n_status]
        """
        DataNodeInformedObservation.find_observation_states(self,
                                                            contact_network,
                                                            state,
                                                            data)

    def observe(
            self,
            contact_network,
            state,
            data,
            scale='log'):
        """
        Inputs:
            data: dictionary {node number : status}; data[i] = contact_network.node(i)
        """
>>>>>>> 5b92c35d

        observed_mean     = (1-0.05/6) * np.ones(self._obs_states.size)
        observed_variance = 1e-5 * np.ones(self._obs_states.size)

        if scale == 'log':
            observed_variance = (1.0/observed_mean/(1-observed_mean))**2 * observed_variance
            observed_mean     = np.log(observed_mean/(1 - observed_mean + 1e-8))

        observed_means     = (0.01/6) * np.ones_like(self.states_per_node)
        observed_variances = observed_variance[0] * np.ones_like(self.states_per_node)

        observed_means[:, self.obs_status_idx] = observed_mean.reshape(-1,1)

        self.mean     = observed_means.flatten()
        self.variance = observed_variances.flatten()

<|MERGE_RESOLUTION|>--- conflicted
+++ resolved
@@ -142,25 +142,16 @@
         self.obs_max_threshold = np.clip(max_threshold,0.0,1.0)
 
         #default init observation
-<<<<<<< HEAD
-        self.obs_states=np.empty(0)
-    #updates the observation model when taking observation
-    def find_observation_states(self,
-                                nodes,
-                                state,
-                                data):
-=======
         self.obs_states = np.empty(0)
 
     def find_observation_states(
             self,
-            contact_network,
+            nodes,
             state,
             data):
         """
         Update the observation model when taking observation
         """
->>>>>>> 5b92c35d
         #Candidates for observations are those with a required state >= threshold
         candidate_states = np.hstack([self.N*self.obs_status_idx+i for i in range(self.N)])
 
@@ -209,22 +200,11 @@
                                  obs_status,
                                  sensitivity,
                                  specificity,
-<<<<<<< HEAD
-                                 reduced_system)
-
-    #State is a numpy array of size [self.N * n_status]
-    def find_observation_states(self,
-                                nodes,
-                                state,
-                                data):
-        # obtain where one should make an observation based on the
-        # current state, and the contact network
-=======
                                  noisy_measurement)
 
     def find_observation_states(
             self,
-            contact_network,
+            nodes,
             state,
             data):
         """
@@ -233,25 +213,14 @@
         Inputs:
             state: np.array of size [self.N * n_status]
         """
->>>>>>> 5b92c35d
         StateInformedObservation.find_observation_states(self,
                                                          nodes,
                                                          state,
                                                          data)
 
-<<<<<<< HEAD
-    # data is a dictionary {node number : status} data[i] = contact_network.node(i)
-    # status is 'I'
-    def observe(self,
-                nodes,
-                state,
-                data,
-                scale = 'log',
-                noisy_measurement = False):
-=======
     def observe(
             self,
-            contact_network,          
+            nodes,
             state,
             data,
             scale='log'):
@@ -259,7 +228,6 @@
         Inputs:
             data: dictionary {node number : status}; data[i] = contact_network.node(i)
         """
->>>>>>> 5b92c35d
 
         #make a measurement of the data
         TestMeasurement.update_prevalence(self,
@@ -298,18 +266,10 @@
         self.obs_status=obs_status
         self.obs_status_idx=np.array([self.status_catalog[status] for status in obs_status])
         self.obs_states=np.empty(0)
-<<<<<<< HEAD
-    #updates the observation model when taking observation
-    def find_observation_states(self,
-                                nodes,
-                                state,
-                                data):
-=======
->>>>>>> 5b92c35d
-
-    def find_observation_states(
-            self,
-            contact_network,
+
+    def find_observation_states(
+            self,
+            nodes,
             state,
             data):
         """
@@ -363,23 +323,11 @@
         DataInformedObservation.__init__(self,
                                          N,
                                          set_to_one,
-<<<<<<< HEAD
-                                         obs_status,
-                                         reduced_system)
-
-    #State is a numpy array of size [self.N * n_status]
-    def find_observation_states(self,
-                                nodes,
-                                state,
-                                data):
-        # obtain where one should make an observation based on the
-        # current state, and the contact network
-=======
                                          obs_status)
 
     def find_observation_states(
             self,
-            contact_network,
+            nodes,
             state,
             data):
         """
@@ -389,24 +337,14 @@
         Inputs:
             state: np.array of size [self.N * n_status]
         """
->>>>>>> 5b92c35d
         DataInformedObservation.find_observation_states(self,
                                                         nodes,
                                                         state,
                                                         data)
 
-<<<<<<< HEAD
-    # data is a dictionary {node number : status} data[i] = contact_network.node(i)
-    def observe(self,
-                nodes,
-                state,
-                data,
-                scale = 'log',
-                noisy_measurement = False):
-=======
     def observe(
             self,
-            contact_network,
+            nodes,
             state,
             data,
             scale='log'):
@@ -414,7 +352,6 @@
         Inputs:
             data: dictionary {node number : status}; data[i] = contact_network.node(i)
         """
->>>>>>> 5b92c35d
 
         #tolerance,as we cannot set values "equal" to 0 or 1
         # Note: this has to be very small if one assimilates the values for many nodes)
@@ -452,24 +389,6 @@
     This means that observing, for example, H = 1 propagates the information to
     the other states as S = I = R = D = 0.
     """
-<<<<<<< HEAD
-    def __init__(self,
-                 N,
-                 bool_type,
-                 obs_status,
-                 reduced_system):
-        DataInformedObservation.__init__(self, N, bool_type, obs_status, reduced_system)
-
-    #updates the observation model when taking observation
-    def find_observation_states(self,
-                               nodes,
-                               state,
-                               data):
-
-        DataInformedObservation.find_observation_states(self, nodes, state, data)
-        self.obs_nodes       = self.obs_states % len(nodes)
-        self.states_per_node =  np.asarray([ node + len(nodes) * np.arange(5) for node in self.obs_nodes])
-=======
     def __init__(
             self,
             N,
@@ -483,19 +402,18 @@
 
     def find_observation_states(
             self,
-            contact_network,
+            nodes,
             state,
             data):
         """
         Update the observation model when taking observation
         """
         DataInformedObservation.find_observation_states(self,
-                                                        contact_network,
+                                                        nodes,
                                                         state,
                                                         data)
         self.obs_nodes       = self.obs_states % self.N 
         self.states_per_node = np.asarray([ node + self.N * np.arange(5) for node in self.obs_nodes])
->>>>>>> 5b92c35d
         self._obs_states     = np.copy(self.obs_states)
         self.obs_states      = self.states_per_node.flatten()
 
@@ -520,35 +438,11 @@
         TestMeasurement.__init__(self,
                                  obs_status,
                                  sensitivity,
-<<<<<<< HEAD
-                                 specificity,
-                                 reduced_system)
-
-    #State is a numpy array of size [self.N * n_status]
-    def find_observation_states(self,
-                                nodes,
-                                state,
-                                data):
-        # obtain where one should make an observation based on the
-        # current state, and the contact network
-        DataNodeInformedObservation.find_observation_states(self,
-                                                        nodes,
-                                                        state,
-                                                        data)
-
-    # data is a dictionary {node number : status} data[i] = contact_network.node(i)
-    def observe(self,
-                nodes,
-                state,
-                data,
-                scale = 'log',
-                noisy_measurement = False):
-=======
                                  specificity)
 
     def find_observation_states(
             self,
-            contact_network,
+            nodes,
             state,
             data):
         """
@@ -559,13 +453,13 @@
             state: np.array of size [self.N * n_status]
         """
         DataNodeInformedObservation.find_observation_states(self,
-                                                            contact_network,
+                                                            nodes,
                                                             state,
                                                             data)
 
     def observe(
             self,
-            contact_network,
+            nodes,
             state,
             data,
             scale='log'):
@@ -573,7 +467,6 @@
         Inputs:
             data: dictionary {node number : status}; data[i] = contact_network.node(i)
         """
->>>>>>> 5b92c35d
 
         observed_mean     = (1-0.05/6) * np.ones(self._obs_states.size)
         observed_variance = 1e-5 * np.ones(self._obs_states.size)
