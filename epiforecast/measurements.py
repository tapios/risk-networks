--- conflicted
+++ resolved
@@ -156,7 +156,7 @@
         #Candidates for observations are those with a required state >= threshold
         candidate_states = np.hstack([self.N*self.obs_status_idx+i for i in range(self.N)])
         xmean = np.mean(state[:,candidate_states],axis=0)
-    
+
         candidate_states_ens=candidate_states[(xmean>=self.obs_min_threshold) & \
                                               (xmean<=self.obs_max_threshold)]
 
@@ -192,39 +192,36 @@
 
         #The fraction of states
         self.obs_frac = np.clip(obs_frac,0.0,1.0)
-        
+
         #default init observation
         self.obs_states = np.empty(0)
 
     def find_observation_states(
             self,
-            contact_network,
+            nodes,
             state,
             data):
         """
         Update the observation model when taking observation
         """
-        
         candidate_states = np.hstack([self.N*self.obs_status_idx+i for i in range(self.N)])
         obs_states_size=int(self.obs_frac*self.N)
-        
+
         if (obs_states_size >= 1) and (self.obs_frac < 1.0) :
-        
             #Candidates for observations are those with a required state >= threshold
             xvar = np.var(state[:,candidate_states],axis=0)
             dec_sort_vector = np.argsort(-xvar)
-            
+
             self.obs_states=candidate_states[dec_sort_vector[:obs_states_size]]
-           
+
         elif (self.obs_frac == 1.0):
             self.obs_states=candidate_states
         else: #The value is too small
             self.obs_states=np.array([],dtype=int)
-            print("no observation - increase obs_frac")            
+            print("no observation - increase obs_frac")
 
 #combine them together
 class Observation(StateInformedObservation, TestMeasurement):
-
     def __init__(
             self,
             N,
@@ -271,10 +268,7 @@
 
     def observe(
             self,
-<<<<<<< HEAD
-            nodes,
-=======
-            contact_network,
+            nodes,
             state,
             data,
             scale='log'):
@@ -291,7 +285,7 @@
         #mean, var np.arrays of size state
         observed_states = np.remainder(self.obs_states,self.N)
         #convert from np.array indexing to the node id in the (sub)graph
-        observed_nodes = np.array(list(contact_network.nodes))[observed_states]
+        observed_nodes = nodes[observed_states]
         observed_data = {node : data[node] for node in observed_nodes}
 
         mean, var = TestMeasurement.take_measurements(self,
@@ -305,10 +299,8 @@
         self.variance = observed_variance
 
 
-
 #combine them together
 class HighVarianceObservation(HighVarianceStateInformedObservation, TestMeasurement):
-
     def __init__(
             self,
             N,
@@ -319,10 +311,10 @@
             specificity=0.99,
             noisy_measurement=False,
             obs_var_min = 1e-3):
-        
+
         self.name=obs_name
         self.obs_var_min = obs_var_min
-        
+
         HighVarianceStateInformedObservation.__init__(self,
                                                       N,
                                                       obs_frac,
@@ -335,7 +327,7 @@
 
     def find_observation_states(
             self,
-            contact_network,
+            nodes,
             state,
             data):
         """
@@ -345,14 +337,13 @@
             state: np.array of size [self.N * n_status]
         """
         HighVarianceStateInformedObservation.find_observation_states(self,
-                                                                     contact_network,
+                                                                     nodes,
                                                                      state,
                                                                      data)
 
     def observe(
             self,
-            contact_network,          
->>>>>>> 93f972e4
+            nodes,
             state,
             data,
             scale='log'):
@@ -381,6 +372,7 @@
 
         self.mean     = observed_mean
         self.variance = observed_variance
+
 
 class DataInformedObservation:
     def __init__(
@@ -426,9 +418,7 @@
         self.obs_states=np.hstack(candidate_states)
 
 
-        
 class DataObservation(DataInformedObservation):
-
     def __init__(
             self,
             N,
@@ -487,7 +477,7 @@
         #tolerance,as we cannot set values "equal" to 0 or 1
         # Note: this has to be very small if one assimilates the values for many nodes)
         #       always check the variances in the logit transformed variables.
-        MEAN_TOLERANCE     = 1e-9 #1e-9
+        MEAN_TOLERANCE     = 1e-9
         VARIANCE_TOLERANCE = 1e-40
 
         # set_to_one=True  means we set "state = 1" when "status == obs_status"
@@ -503,7 +493,6 @@
         # set_to_one=False means we set "state = 0" when "status != obs_status"
         else:
             observed_mean = MEAN_TOLERANCE * np.ones(self.obs_states.size)
-            # observed_variance = 1e-40 * np.ones(self.obs_states.size)
             observed_variance = VARIANCE_TOLERANCE * np.ones(self.obs_states.size)
 
             if scale == 'log':
@@ -513,7 +502,7 @@
         self.mean     = observed_mean
         self.variance = observed_variance
 
-# ==============================================================================
+
 class DataNodeInformedObservation(DataInformedObservation):
     """
     This class makes perfect observations for statuses like `H` or `D`.
