--- conflicted
+++ resolved
@@ -23,17 +23,15 @@
 
   def __init__(self, edge_list):
     self.static_graph = nx.Graph() # a static graph with {0,1} edges
-<<<<<<< HEAD
+
+    self.static_graph.add_edges_from(edge_list)
+    
     self.fallback_edges_filename = os.path.join(
         '..', 'data', 'networks', 'edge_list_SBM_1e3.txt'
     )
     self.fallback_node_identifier_filename = os.path.join(
         '..', 'data', 'networks', 'node_identifier_SBM_1e3.txt'
     )
-=======
-    self.static_graph.add_edges_from(edge_list)
-
->>>>>>> 2234a114
 
     # independent rates diagram
     self.diagram_indep = nx.DiGraph()
