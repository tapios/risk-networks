--- conflicted
+++ resolved
@@ -173,13 +173,9 @@
             user = (yield node_cliques[user])
 
 
-<<<<<<< HEAD
-                    
-def contiguous_indicators(graph,
-                          subgraph):
-=======
-def contiguous_indicators(graph, subgraph):
->>>>>>> f02b0fe1
+def contiguous_indicators(
+        graph,
+        subgraph):
     """
     A function that returns user base subgraph indicators and corresponding edge/node
     lists with attributes "exterior" and "interior".
@@ -214,26 +210,31 @@
 
 
 
-def assign_user_connectivity_to_contact_network(full_contact_network,
-                                                user_base,
-                                                homogeneous_score = False):
-    """
-    A function to assign a score in [0,1] to the nodes of the full contact network that are in the user base.
-    The score gives an measure of the connectivity of the user with the user base versus the connectivity
-    with the rest of the network. (0 for interior node, near 1 for 'boundary node')
-    (NB the `user_base` is a read-only type object so we must apply this to the full network)
-
-    Args
-    ----
-    full_contact_network (networkx Graph): the full contact network
-    user_base       (networkx Graph view): A subgraph of full_contact_network, the nodes are `users`
-    """
-    if homogeneous_score is True:
-        connectivity_score = [ 1.0 for node in user_base.nodes ]
-    else:
-        connectivity_score = [(len(full_contact_network.edges(node)) - len(user_base.edges(node))) /
-                              len(full_contact_network.edges(node))
-                              for node in user_base.nodes]
-    
-    user_scores = { node: connectivity_score[i] for i, node in enumerate(user_base.nodes) }
-    nx.set_node_attributes(full_contact_network, values = user_scores, name = "user_connectivity")+def calc_user_connectivity_score(
+            full_network,
+            user_network):
+        """
+        A function to calculate a score in [0,1] to the nodes of the user network.
+        The score measures the connectivity of any `user` with other users versus the rest of the network.
+       
+         - a score of 0 is set for users connected to only other users
+         - a score is >0 if users connected to other non-user nodes (higher score -> more non-user nodes)
+        The maximum score is 1 for an isolated user node
+        
+        Args
+        ----
+        full_contact_network (ContactNetwork): the full contact network
+        user_network         (ContactNetwork): An embedded network of full_contact_network
+
+        Output
+        -----
+        connectivity_score  (np.array): Array of scores in [0,1] for each user node 
+        """
+        
+        connectivity_score = [
+            (len(full_network.get_incident_edges(node)) - len(user_network.get_incident_edges(node))) /
+            len(full_network.get_incident_edges(node))
+            for node in user_network.get_nodes()]
+
+        connectivity_score = np.array([connectivity_score])
+        return connectivity_score