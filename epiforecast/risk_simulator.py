--- conflicted
+++ resolved
@@ -13,7 +13,7 @@
             N,
             user_connectivity,
             hospital_transmission_reduction = 0.25):
-
+        
         self.hospital_transmission_reduction = hospital_transmission_reduction
         self.user_connectivity = user_connectivity
         self.N = N
@@ -102,14 +102,10 @@
             population,
             transition_rates,
             transmission_rate,
-<<<<<<< HEAD
-            ensemble_size = 1,
             exogenous_transmission_rate = None,
-            hospital_transmission_reduction = 0.25,
-=======
+            user_connectivity_score = None,
             hospital_transmission_reduction = 0.25,
             ensemble_size = 1,
->>>>>>> f02b0fe1
             start_time = 0.0):
         """
         Args:
@@ -118,25 +114,17 @@
          transition_rates : `list` or single instance of `TransitionRate` container
         transmission_rate : `np.array` length ensemble size
         exogenous_transmission_rate    : `np.array` length ensemble size  (defined for when user network smaller than contact network)
-        """
-
-<<<<<<< HEAD
-       
-        
-        self.G = self.contact_network = contact_network
-        self.M = self.ensemble_size = ensemble_size
-        self.N = len(self.G)
-=======
+        user_connectivity_score        : `np.array` length user base containing [0,1] values
+        """
+
         self.M = ensemble_size
         self.N = population
->>>>>>> f02b0fe1
         self.start_time = start_time
 
-        if exogenous_transmission_rate is None:
+        if user_connectivity_score is None:
             self.user_connectivity = np.ones(self.N)
-        else:   
-            user_connectivity = nx.get_node_attributes(self.G, name = 'user_connectivity')
-            self.user_connectivity = np.array([user_connectivity[node] for node in self.G.nodes])
+        else:
+            self.user_connectivity = user_connectivity_score
 
         if exogenous_transmission_rate is None:
             if isinstance(transition_rates, list):
