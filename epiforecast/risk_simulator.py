import scipy.sparse as sps
import numpy as np
import networkx as nx
from tqdm.autonotebook import tqdm

class NetworkCompartmentalModel:
    """
    ODE representation of the SEIHRD compartmental model.
    """

    def __init__(
            self,
            N,
            hospital_transmission_reduction=0.25):

        self.hospital_transmission_reduction = hospital_transmission_reduction
        self.N = N

    def set_parameters(
            self,
            transition_rates=None,
            transmission_rate=None):
        """
        Setup the parameters from the transition_rates container into the model
        instance.
        """

        if transmission_rate is not None:
            self.beta   = transmission_rate
            self.betap  = self.hospital_transmission_reduction * self.beta

        if transition_rates is not None:
            self.sigma  = np.array(list(transition_rates.exposed_to_infected.values()))
            self.delta  = np.array(list(transition_rates.infected_to_hospitalized.values()))
            self.theta  = np.array(list(transition_rates.infected_to_resistant.values()))
            self.thetap = np.array(list(transition_rates.hospitalized_to_resistant.values()))
            self.mu     = np.array(list(transition_rates.infected_to_deceased.values()))
            self.mup    = np.array(list(transition_rates.hospitalized_to_deceased.values()))

            self.gamma  = self.theta  + self.mu  + self.delta
            self.gammap = self.thetap + self.mup

            # Reduced system with 5 equations ------------------------------
            iS, iI, iH = [range(jj * self.N, (jj + 1) * self.N) for jj in range(3)]
            self.coeffs = sps.csr_matrix(sps.bmat(
                [
                    [-sps.eye(self.N),       None,                               None,                    None,                   None],
                    [sps.diags(-self.sigma), sps.diags(-self.sigma -self.gamma), sps.diags(-self.sigma),  sps.diags(-self.sigma), sps.diags(-self.sigma)],
                    [None,                   sps.diags(self.delta),              sps.diags(-self.gammap), None,                   None],
                    [None,                   sps.diags(self.theta),              sps.diags(self.thetap),  None,                   None],
                    [None,                   sps.diags(self.mu),                 sps.diags(self.mup),     None,                   None]
                ],
                format = 'csr'), shape = [5 * self.N, 5 * self.N])
            self.offset = np.zeros(5 * self.N,)
            self.offset[iI] = self.sigma
            self.y_dot = np.zeros_like(5 * self.N,)

    def update_transition_rates(
            self,
            new_transition_rates):
        """
        Args:
        -------
        transition_rates dictionary.
        """
        self.set_parameters(transition_rates = new_transition_rates,
                           transmission_rate = None)

    def update_transmission_rate(
            self,
            new_transmission_rate):
        """
        Args:
        -------
        transmission_rate np.array.
        """
        self.set_parameters(transition_rates = None,
                           transmission_rate = new_transmission_rate)

class MasterEquationModelEnsemble:
    def __init__(
            self,
            contact_network,
            transition_rates,
            transmission_rate,
            ensemble_size=1,
            hospital_transmission_reduction=0.25,
            start_time=0.0):
        """
        Args:
        -------
            ensemble_size : `int`
          contact_network : `networkx.graph.Graph` or Weighted adjacency matrix `scipy.sparse.csr_matrix`
         transition_rates : `list` or single instance of `TransitionRate` container
        transmission_rate : `list`
        """

        self.G = self.contact_network = contact_network
        self.M = self.ensemble_size = ensemble_size
        self.N = len(self.G)
        self.start_time = start_time

        self.ensemble = []

        for mm in tqdm(range(self.M), desc = 'Building ensemble', total = self.M):
            member = NetworkCompartmentalModel(N = self.N,
                               hospital_transmission_reduction = hospital_transmission_reduction)

            if isinstance(transition_rates, list):
                member.set_parameters(
                        transition_rates  = transition_rates[mm],
                        transmission_rate = transmission_rate[mm])
            else:
                member.set_parameters(
                        transition_rates  = transition_rates,
                        transmission_rate = transmission_rate)

            member.id = mm
            self.ensemble.append(member)

        self.PM = np.identity(self.M) - 1./self.M * np.ones([self.M,self.M])

    #  Set methods -------------------------------------------------------------
    def set_mean_contact_duration(
            self,
            new_mean_contact_duration=None):
        """
        For update purposes
        """
        if new_mean_contact_duration is not None:
            self.weight = {tuple(edge): new_mean_contact_duration[i]
                           for i, edge in enumerate(nx.edges(self.contact_network))}
            nx.set_edge_attributes(self.contact_network, values=self.weight, name='exposed_by_infected')

        self.L = nx.to_scipy_sparse_matrix(self.contact_network, weight = 'exposed_by_infected')

<<<<<<< HEAD
    def set_contact_network_and_contact_duration(self, new_contact_network):
        self.contact_network = new_contact_network
        # Automatically reset the edge weights
        self.set_mean_contact_duration()

    def update_transmission_rate(self, new_transmission_rate):
=======
    def update_transmission_rate(
            self,
            new_transmission_rate):
>>>>>>> 839d2a02
        """
        new_transmission_rate : `np.array` of length `ensemble_size`
        """
        for mm, member in enumerate(self.ensemble):
            member.update_transmission_rate(new_transmission_rate[mm])

    def update_transition_rates(
            self,
            new_transition_rates):
        """
        new_transition_rates : `list` of `TransitionRate`s
        """
        for mm, member in enumerate(self.ensemble):
            member.update_transition_rates(new_transition_rates[mm])

    def update_ensemble(
            self,
            new_transition_rates,
            new_transmission_rate):
        """
        update all parameters of ensemeble
        """
        self.update_transition_rates(new_transition_rates)
        self.update_transmission_rate(new_transmission_rate)

    def set_states_ensemble(
            self,
            states_ensemble):
        self.y0 = np.copy(states_ensemble)

    # ODE solver methods -------------------------------------------------------
    def do_step(
            self,
            t,
            y,
            member,
            closure='independent'):
        """
        Args:
        --------
        y (array): an array of dims (M times N_statuses times N_nodes)
        t (array): times for ode solver

        Returns:
        --------
        y_dot (array): lhs of master eqns
        """
        iS, iI, iH = [range(jj * member.N, (jj + 1) * member.N) for jj in range(3)]

        if closure == 'independent':
            member.beta_closure = member.beta  * self.CM_SI[:, member.id] + \
                                  member.betap * self.CM_SH[:, member.id]
            member.yS_holder = member.beta_closure * y[iS]
        else:
            member.beta_closure = (sps.kron(np.array([member.beta, member.betap]), self.L).T.dot(y[iI[0]:(iH[-1]+1)])).T
            member.yS_holder = member.beta_closure  * y[iS]

        member.y_dot     =   member.coeffs.dot(y) + member.offset
        member.y_dot[iS] = - member.yS_holder
        # member.y_dot[  (member.y_dot > y/self.dt)   & ((member.y_dot < 0) &  (y < 1e-12)) ] = 0.
        # member.y_dot[(member.y_dot < (1-y)/self.dt) & ((member.y_dot > 0) & (y > 1-1e-12))] = 0.

        return member.y_dot

    def eval_closure(
            self,
            y,
            closure='independent'):

        iS, iI, iH = [range(jj * self.N, (jj + 1) * self.N) for jj in range(3)]

        if closure == 'independent':
            self.numSI = y[:,iS].T.dot(y[:,iI])/(self.M)
            self.denSI = y[:,iS].mean(axis = 0).reshape(-1,1).dot(y[:,iI].mean(axis = 0).reshape(1,-1))

            self.numSH = y[:,iS].T.dot(y[:,iH])/(self.M)
            self.denSH = y[:,iS].mean(axis = 0).reshape(-1,1).dot(y[:,iH].mean(axis = 0).reshape(1,-1))

            self.CM_SI = self.L.multiply(self.numSI/(self.denSI+1e-8)).dot(y[:,iI].T)
            self.CM_SH = self.L.multiply(self.numSH/(self.denSH+1e-8)).dot(y[:,iH].T)

    def simulate(
            self,
            time_window,
            n_steps=50,
            closure='independent',
            **kwargs):
        """
        Args:
        -------
        time_window : duration of simulation
            n_steps : number of Euler steps
            closure : by default consider that closure = 'independent'
        """
        self.stop_time = self.start_time + time_window
        t       = np.linspace(self.start_time, self.stop_time, n_steps + 1)
        self.dt = np.diff(t).min()
        yt      = np.empty((len(self.y0.flatten()), len(t)))
        yt[:,0] = np.copy(self.y0.flatten())

        for jj, time in tqdm(enumerate(t[:-1]),
                    desc = '[ Master equations ] Time window [%2.3f, %2.3f]'%(self.start_time, self.stop_time),
                    total = n_steps):
            self.eval_closure(self.y0, closure = closure)
            for mm, member in enumerate(self.ensemble):
                self.y0[mm] += self.dt * self.do_step(t, self.y0[mm], member, closure = closure)
                self.y0[mm]  = np.clip(self.y0[mm], 0., 1.)
            yt[:,jj + 1] = np.copy(self.y0.flatten())

        self.simulation_time = t
        self.states_trace    = yt.reshape(self.M, -1, len(t))
        self.start_time   += time_window

        return self.y0

<<<<<<< HEAD
    def simulate_backwards(self, time_window, n_steps = 100,  closure = 'independent', **kwargs):
        """    
=======
    def simulate_backwards(
            self,
            y0,
            stop_time,
            n_steps=100,
            start_time=0.0,
            closure='independent',
            **kwargs):
        """
>>>>>>> 839d2a02
        Args:
        -------
        time_window : duration of simulation
            n_steps : number of Euler steps
            closure : by default consider that closure = 'independent'
        """
        self.stop_time = self.start_time - time_window
        t       = np.linspace(self.start_time, self.stop_time, n_steps + 1)
        self.dt = np.diff(t).min()
        
        yt      = np.empty((len(self.y0.flatten()), len(t)))
        yt[:,0] = np.copy(self.y0.flatten())

        for jj, time in tqdm(enumerate(t[:-1]),
                    desc = '[ Master equations ] Time window [%2.3f, %2.3f]'%(self.stop_time, self.start_time),
                    total = n_steps):
            self.eval_closure(self.y0, closure = closure)
            for mm, member in enumerate(self.ensemble):
                self.y0[mm] += self.dt * self.do_step(t, self.y0[mm], member, closure = closure)
                self.y0[mm]  = np.clip(self.y0[mm], 0., 1.)
            yt[:,jj + 1] = np.copy(self.y0.flatten())

        self.simulation_time = t
        self.states_trace    = yt.reshape(self.M, -1, len(t))
        self.start_time   -= time_window

        return self.y0<|MERGE_RESOLUTION|>--- conflicted
+++ resolved
@@ -8,18 +8,16 @@
     ODE representation of the SEIHRD compartmental model.
     """
 
-    def __init__(
-            self,
-            N,
-            hospital_transmission_reduction=0.25):
+    def __init__(self,
+                 N,
+                 hospital_transmission_reduction=0.25):
 
         self.hospital_transmission_reduction = hospital_transmission_reduction
         self.N = N
 
-    def set_parameters(
-            self,
-            transition_rates=None,
-            transmission_rate=None):
+    def set_parameters(self,
+                       transition_rates=None,
+                       transmission_rate=None):
         """
         Setup the parameters from the transition_rates container into the model
         instance.
@@ -55,9 +53,8 @@
             self.offset[iI] = self.sigma
             self.y_dot = np.zeros_like(5 * self.N,)
 
-    def update_transition_rates(
-            self,
-            new_transition_rates):
+    def update_transition_rates(self,
+                                new_transition_rates):
         """
         Args:
         -------
@@ -66,9 +63,8 @@
         self.set_parameters(transition_rates = new_transition_rates,
                            transmission_rate = None)
 
-    def update_transmission_rate(
-            self,
-            new_transmission_rate):
+    def update_transmission_rate(self,
+                                 new_transmission_rate):
         """
         Args:
         -------
@@ -78,14 +74,13 @@
                            transmission_rate = new_transmission_rate)
 
 class MasterEquationModelEnsemble:
-    def __init__(
-            self,
-            contact_network,
-            transition_rates,
-            transmission_rate,
-            ensemble_size=1,
-            hospital_transmission_reduction=0.25,
-            start_time=0.0):
+    def __init__(self,
+                 contact_network,
+                 transition_rates,
+                 transmission_rate,
+                 ensemble_size=1,
+                 hospital_transmission_reduction=0.25,
+                 start_time=0.0):
         """
         Args:
         -------
@@ -121,9 +116,8 @@
         self.PM = np.identity(self.M) - 1./self.M * np.ones([self.M,self.M])
 
     #  Set methods -------------------------------------------------------------
-    def set_mean_contact_duration(
-            self,
-            new_mean_contact_duration=None):
+    def set_mean_contact_duration(self,
+                                  new_mean_contact_duration=None):
         """
         For update purposes
         """
@@ -134,55 +128,47 @@
 
         self.L = nx.to_scipy_sparse_matrix(self.contact_network, weight = 'exposed_by_infected')
 
-<<<<<<< HEAD
-    def set_contact_network_and_contact_duration(self, new_contact_network):
+    def set_contact_network_and_contact_duration(self,
+                                                 new_contact_network):
         self.contact_network = new_contact_network
         # Automatically reset the edge weights
         self.set_mean_contact_duration()
 
-    def update_transmission_rate(self, new_transmission_rate):
-=======
-    def update_transmission_rate(
-            self,
-            new_transmission_rate):
->>>>>>> 839d2a02
+    def update_transmission_rate(self,
+                                 new_transmission_rate):
         """
         new_transmission_rate : `np.array` of length `ensemble_size`
         """
         for mm, member in enumerate(self.ensemble):
             member.update_transmission_rate(new_transmission_rate[mm])
 
-    def update_transition_rates(
-            self,
-            new_transition_rates):
+    def update_transition_rates(self,
+                                new_transition_rates):
         """
         new_transition_rates : `list` of `TransitionRate`s
         """
         for mm, member in enumerate(self.ensemble):
             member.update_transition_rates(new_transition_rates[mm])
 
-    def update_ensemble(
-            self,
-            new_transition_rates,
-            new_transmission_rate):
+    def update_ensemble(self,
+                        new_transition_rates,
+                        new_transmission_rate):
         """
         update all parameters of ensemeble
         """
         self.update_transition_rates(new_transition_rates)
         self.update_transmission_rate(new_transmission_rate)
 
-    def set_states_ensemble(
-            self,
-            states_ensemble):
+    def set_states_ensemble(self,
+                            states_ensemble):
         self.y0 = np.copy(states_ensemble)
 
     # ODE solver methods -------------------------------------------------------
-    def do_step(
-            self,
-            t,
-            y,
-            member,
-            closure='independent'):
+    def do_step(self,
+                t,
+                y,
+                member,
+                closure='independent'):
         """
         Args:
         --------
@@ -210,10 +196,9 @@
 
         return member.y_dot
 
-    def eval_closure(
-            self,
-            y,
-            closure='independent'):
+    def eval_closure(self,
+                     y,
+                     closure='independent'):
 
         iS, iI, iH = [range(jj * self.N, (jj + 1) * self.N) for jj in range(3)]
 
@@ -227,12 +212,11 @@
             self.CM_SI = self.L.multiply(self.numSI/(self.denSI+1e-8)).dot(y[:,iI].T)
             self.CM_SH = self.L.multiply(self.numSH/(self.denSH+1e-8)).dot(y[:,iH].T)
 
-    def simulate(
-            self,
-            time_window,
-            n_steps=50,
-            closure='independent',
-            **kwargs):
+    def simulate(self,
+                 time_window,
+                 n_steps=50,
+                 closure='independent',
+                 **kwargs):
         """
         Args:
         -------
@@ -261,20 +245,12 @@
 
         return self.y0
 
-<<<<<<< HEAD
-    def simulate_backwards(self, time_window, n_steps = 100,  closure = 'independent', **kwargs):
+    def simulate_backwards(self,
+                           time_window,
+                           n_steps = 100,
+                           closure = 'independent',
+                           **kwargs):
         """    
-=======
-    def simulate_backwards(
-            self,
-            y0,
-            stop_time,
-            n_steps=100,
-            start_time=0.0,
-            closure='independent',
-            **kwargs):
-        """
->>>>>>> 839d2a02
         Args:
         -------
         time_window : duration of simulation
