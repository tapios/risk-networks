--- conflicted
+++ resolved
@@ -8,33 +8,21 @@
     ODE representation of the SEIHRD compartmental model.
     """
 
-<<<<<<< HEAD
-    def __init__(self,
-                 N,
-                 user_connectivity,
-                 hospital_transmission_reduction = 0.25):
-=======
     def __init__(
             self,
             N,
-            hospital_transmission_reduction=0.25):
->>>>>>> 6c5c1c84
+            user_connectivity,
+            hospital_transmission_reduction = 0.25):
 
         self.hospital_transmission_reduction = hospital_transmission_reduction
         self.user_connectivity = user_connectivity
         self.N = N
 
-<<<<<<< HEAD
-    def set_parameters(self,
-                       transition_rates  = None,
-                       transmission_rate = None,
-                       exogenous_transmission_rate = None):
-=======
     def set_parameters(
             self,
-            transition_rates=None,
-            transmission_rate=None):
->>>>>>> 6c5c1c84
+            transition_rates  = None,
+            transmission_rate = None,
+            exogenous_transmission_rate = None):
         """
         Setup the parameters from the transition_rates, transmission rates and exogenous transmission_rate
         container into the model instance.
@@ -98,8 +86,9 @@
                             transmission_rate = new_transmission_rate,
                   exogenous_transmission_rate = None )
         
-    def update_exogenous_transmission_rate(self,
-                                           new_exogenous_transmission_rate):
+    def update_exogenous_transmission_rate(
+            self,
+            new_exogenous_transmission_rate):
         """
         Args:
         -------
@@ -111,25 +100,15 @@
 
         
 class MasterEquationModelEnsemble:
-<<<<<<< HEAD
-    def __init__(self,
-                 contact_network,
-                 transition_rates,
-                 transmission_rate,
-                 ensemble_size = 1,
-                 exogenous_transmission_rate = None,
-                 hospital_transmission_reduction = 0.25,
-                 start_time = 0.0):
-=======
     def __init__(
             self,
             contact_network,
             transition_rates,
             transmission_rate,
-            ensemble_size=1,
-            hospital_transmission_reduction=0.25,
-            start_time=0.0):
->>>>>>> 6c5c1c84
+            ensemble_size = 1,
+            exogenous_transmission_rate = None,
+            hospital_transmission_reduction = 0.25,
+            start_time = 0.0):
         """
         Args:
         -------
@@ -181,14 +160,9 @@
         self.PM = np.identity(self.M) - 1./self.M * np.ones([self.M,self.M])
 
     #  Set methods -------------------------------------------------------------
-<<<<<<< HEAD
-    def set_mean_contact_duration(self,
-                                  new_mean_contact_duration = None):
-=======
     def set_mean_contact_duration(
             self,
             new_mean_contact_duration=None):
->>>>>>> 6c5c1c84
         """
         For update purposes
         """
@@ -199,15 +173,9 @@
 
         self.L = nx.to_scipy_sparse_matrix(self.contact_network, weight = 'exposed_by_infected')
 
-<<<<<<< HEAD
-        
-    def set_contact_network_and_contact_duration(self,
-                                                 new_contact_network):
-=======
     def set_contact_network_and_contact_duration(
             self,
             new_contact_network):
->>>>>>> 6c5c1c84
         self.contact_network = new_contact_network
         # Automatically reset the edge weights
         self.set_mean_contact_duration()
@@ -221,9 +189,9 @@
         for mm, member in enumerate(self.ensemble):
             member.update_transmission_rate(new_transmission_rate[mm])
 
-<<<<<<< HEAD
-    def update_exogenous_transmission_rate(self,
-                                           new_exogenous_transmission_rate):
+    def update_exogenous_transmission_rate(
+            self,
+            new_exogenous_transmission_rate):
         """
         new_transmission_rate : `np.array` of length `ensemble_size`
         new_exogenous_transmission_rate : `np.array` of length `ensemble_size`
@@ -234,28 +202,17 @@
 
     def update_transition_rates(self,
                                 new_transition_rates):
-=======
-    def update_transition_rates(
-            self,
-            new_transition_rates):
->>>>>>> 6c5c1c84
         """
         new_transition_rates : `list` of `TransitionRate`s
         """
         for mm, member in enumerate(self.ensemble):
             member.update_transition_rates(new_transition_rates[mm])
 
-<<<<<<< HEAD
-    def update_ensemble(self,
-                        new_transition_rates,
-                        new_transmission_rate,
-                        new_exogenous_transmission_rate):
-=======
     def update_ensemble(
             self,
             new_transition_rates,
-            new_transmission_rate):
->>>>>>> 6c5c1c84
+            new_transmission_rate,
+            new_exogenous_transmission_rate):
         """
         update all parameters of ensemeble
         """
