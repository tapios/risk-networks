--- conflicted
+++ resolved
@@ -228,25 +228,6 @@
           min_steps : minimum number of timesteps
             closure : by default consider that closure = 'independent'
         """
-<<<<<<< HEAD
-        
-        self.stop_time = self.start_time + time_window
-        self.maxdt = abs(time_window) / min_steps
-
-        self.eval_closure(self.y0, closure = closure) 
-        for mm, member in enumerate(self.ensemble):
-
-            result = solve_ivp(
-		fun = lambda t, y: self.do_step(t, y, member, closure = closure),
-		t_span = [self.start_time,self.stop_time],
-                y0 = self.y0[mm],
-		t_eval = [self.stop_time],
-                method = 'RK45',
-                max_step = self.maxdt)
-           
-            self.y0[mm] = np.clip(np.squeeze(result.y),0,1)
-    
-=======
         stop_time = self.start_time + time_window
         maxdt = abs(time_window) / min_steps
 
@@ -261,9 +242,8 @@
                     method = 'RK45',
                     max_step = maxdt)
 
-            self.y0[mm] = np.squeeze(result.y)
-
->>>>>>> 9afbd8d0
+            self.y0[mm] = np.clip(np.squeeze(result.y),0,1)
+
         self.start_time += time_window
         return self.y0
 
@@ -281,17 +261,8 @@
             closure : by default consider that closure = 'independent'
         """
         positive_time_window = abs(time_window)
-<<<<<<< HEAD
-        y0 =  self.simulate(-positive_time_window,
-                            min_steps,
-                            closure)
-        return y0
-       
-      
         
-=======
         return self.simulate(-positive_time_window,
                              min_steps,
                              closure)
 
->>>>>>> 9afbd8d0
