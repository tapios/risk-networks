--- conflicted
+++ resolved
@@ -80,22 +80,12 @@
 class MasterEquationModelEnsemble:
     def __init__(
             self,
-<<<<<<< HEAD
             population,
             transition_rates,
             transmission_rate,
             hospital_transmission_reduction = 0.25,
             ensemble_size = 1,
-            reduced_system = True,
             start_time = 0.0):
-=======
-            contact_network,
-            transition_rates,
-            transmission_rate,
-            ensemble_size=1,
-            hospital_transmission_reduction=0.25,
-            start_time=0.0):
->>>>>>> 5b92c35d
         """
         Args:
         -------
@@ -104,15 +94,8 @@
         transmission_rate : `list`
         """
 
-<<<<<<< HEAD
         self.M = ensemble_size
         self.N = population
-        self.ix_reduced = reduced_system
-=======
-        self.G = self.contact_network = contact_network
-        self.M = self.ensemble_size = ensemble_size
-        self.N = len(self.G)
->>>>>>> 5b92c35d
         self.start_time = start_time
 
         self.ensemble = []
@@ -136,11 +119,6 @@
         self.PM = np.identity(self.M) - 1./self.M * np.ones([self.M,self.M])
 
     #  Set methods -------------------------------------------------------------
-<<<<<<< HEAD
-    def set_mean_contact_duration(
-            self,
-            mean_contact_duration):
-=======
     def set_start_time(
             self,
             start_time):
@@ -148,10 +126,7 @@
 
     def set_mean_contact_duration(
             self,
-            new_mean_contact_duration=None):
-        """
-        For update purposes
->>>>>>> 5b92c35d
+            mean_contact_duration):
         """
         Set mean contact duration a.k.a. L matrix
 
