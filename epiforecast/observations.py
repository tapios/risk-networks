
#An Observation has 3 sections:
# - State observations    - which portion of the state is observed when observation is carried out
# - Observation noise     - what sort of noise distribution is there on the observation
# - Combined observations - this just combines the two to form the observation type

#parent containers at the top, the implemented children are below
# StateObservation children:
# - FullStateObservation: Observation of the entire state
# - RandomStateObservation: Observation of all statuses for random node subset
# - RandomStatusStateObservation: Observation of specified statuses for random node subset
# - HighProbRandomStatusObservation: Observation of states with a specfied probability interval
# ObservationNoise children:
# - IndependentGaussian: Adds independent Gaussian noise at fixed level to all observations

import numpy as np

### FRAMES FOR OBSERVATIONS ###

class StateObservation:

    def __init__(self):
        self.obs_states = np.array([])
        pass


    #updates the observation model when taking observation
    def make_new_observation(self,state,contact_network):
        pass

#type of noise added to observation
class ObservationNoise:

    def __init__(self):
        pass

    def get_observational_cov(self, obs_states):
        cov=np.zeros(obs_states.size)
        return cov

#combine them
class Observation(StateObservation, ObservationNoise):

    def __init__(self):
        StateObservation.__init__(self)
        ObservationNoise.__init__(self)
        self.name=obs_name

    def make_new_observation(self, state, contact_network):
        StateObservation.make_new_observation(self, state, contact_network)

    def get_observational_cov(self):
        cov=ObservationNoise.get_observational_cov(self,StateObservation.obs_states)
        return cov



### Implemented State Observations ###

class FullStateObservation(StateObservation):
    """We observe the entire system during observation."""

    def __init__(self, N, n_status=5):
        # Number of nodes in the graph
        self.N = N

        # Number of different states a node can be in
        self.n_status = n_status

        # The states for observation
        self.obs_states = np.arange(n_status * N)

#We observe a random subset of nodes during observation
class RandomStateObservation(StateObservation):

    def __init__(self, N, obs_nodes, n_status=5):
        # Number of nodes in the graph
        self.N = N

        # Number of different states a node can be in
        self.n_status = n_status

        # The states for observation
        self.obs_nodes = obs_nodes

        # Default init observation
        self.obs_states = np.arange(obs_nodes*n_status)

    def make_new_observation(self, state, contact_network):
        """ Updates the observation model when taking observation. """

        # This if statement gives consistency of Random and Full State
        # otherwise the pseudorandom generator is used one extra time here
        if self.obs_nodes < self.N:
            onetoN = np.arange(self.N)

            np.random.shuffle(onetoN) # (in-place shuffle)

            tmp = np.array(sorted(onetoN[:self.obs_nodes]))

<<<<<<< HEAD
            self.obs_states = np.hstack([np.arange(self.n_status) + i * self.n_status for i in tmp])

=======
            self.obs_states = np.hstack([self.N*np.arange(self.n_status) + i for i in tmp])
            
>>>>>>> 4379008f
# We observe a random subset of nodes at a particular status (S,E,I,H,R,D)
class RandomStatusStateObservation(StateObservation):
    def __init__(self, N, obs_frac, obs_status_idx, n_status=5):
        #number of nodes in the graph
        self.N = N
        #number of different states a node can be in
        self.n_status = n_status
        #array of status to observe
        self.obs_status_idx=obs_status_idx
        #The states for observation
        self.obs_nodes = int(self.N*obs_frac)
        #default init observation
        self.obs_states = np.arange(self.obs_nodes*obs_status_idx.size)

    #updates the observation model when taking observation
    def make_new_observation(self, state, contact_network):
        #This if statement gives consistency of Random and Full State
        #otherwise the pseudorandom generator is used one extra time here
        if self.obs_nodes<self.N:
            onetoN=np.arange(self.N)
            np.random.shuffle(onetoN)#(in-place shuffle)
            tmp=np.array(sorted(onetoN[:self.obs_nodes]))
            self.obs_states=np.hstack([self.N*self.obs_status_idx+i for i in tmp])
        else:
            onetoN=np.arange(self.N)
<<<<<<< HEAD
            self.obs_states=np.hstack([self.obs_status_idx+i*self.n_status for i in onetoN])
=======
            self.obs_states=np.hstack([self.N*self.obs_status_idx+i for i in onetoN])
        
>>>>>>> 4379008f



#We observe a subset of nodes at a status, only if the state exceeds a given threshold value.
#e.g we have a probability of observing I_i if (I_i > 0.8) when the observation takes place.
class HighProbStatusStateObservation(StateObservation):
    def __init__(self,N,obs_frac,obs_status_idx,min_threshold,max_threshold,threshold_type,n_status=5):
        #number of nodes in the graph
        self.N = N
        #number of different states a node can be in
        self.n_status = n_status
        #array of status to observe
        self.obs_status_idx=obs_status_idx
        #The fraction of states
        self.obs_frac = np.clip(obs_frac,0.0,1.0)
        #The minimum threshold (in [0,1]) to be considered for test (e.g 0.7)
        self.obs_min_threshold = np.clip(min_threshold,0.0,1.0)
        self.obs_max_threshold = np.clip(max_threshold,0.0,1.0)
        #threshold flag
        self.obs_threshold_type = threshold_type
        #default init observation
        self.obs_states = np.arange(int(self.obs_frac*self.N)*obs_status_idx.size)

    #updates the observation model when taking observation
    def make_new_observation(self, state, contact_network):
        #Candidates for observations are those with a required state >= threshold
        onetoN=np.arange(self.N)
<<<<<<< HEAD
        candidate_states= np.hstack([self.obs_status_idx+i*self.n_status for i in onetoN])
=======
        candidate_states= np.hstack([self.N*self.obs_status_idx+i for i in onetoN]) 
>>>>>>> 4379008f
        if self.obs_threshold_type == 'any':
            #Case 1: candidate state if ANY ensemble member is > threshold
            candidate_states_ens=np.hstack([candidate_states[(state[i,candidate_states]>=self.obs_min_threshold) & \
                                                             (state[i,candidate_states]<=self.obs_max_threshold)] \
                                            for i in range(state.shape[0])])
            candidate_states_ens=np.unique(candidate_states_ens)
        elif self.obs_threshold_type == 'mean':
            #Case 2: candidate state if MEAN ensemble members is > threshold
            xmean = np.mean(state[:,candidate_states],axis=0)
            candidate_states_ens=candidate_states[(xmean>=self.obs_min_threshold) & \
                                                  (xmean<=self.obs_max_threshold)]
        else:
            print('threshold type not recognised for observation, choose mean or any')
            exit()
        M=candidate_states_ens.size
        if (int(self.obs_frac*M)>=1)&(self.obs_frac < 1.0) :
            onetoM=np.arange(M)
            np.random.shuffle(onetoM)#(in-place shuffle)
            tmp=np.array(sorted(onetoM[:int(self.obs_frac*M)]))
            self.obs_states=candidate_states_ens[tmp]
        elif (self.obs_frac == 1.0):
            self.obs_states=candidate_states_ens
        else: #The value is too small
            self.obs_states=np.array([],dtype=int)
            print("no observation was above the threshold")



### Implemented Observation Noise ###

#Independent Gaussian - same variance for all observations
class IndependentGaussian(ObservationNoise):

    def __init__(self,variance):
        self.variance=variance

    #returns a vector
    def get_observational_cov(self,obs_states):
        cov=self.variance*np.ones(obs_states.shape[0])
        return cov


### Implemented Combined Observations ###


#Random Observation
class FullObservation(FullStateObservation,IndependentGaussian):

    def __init__(self,N,noise_var,obs_name,n_status=5):

        FullStateObservation.__init__(self,N,n_status)
        IndependentGaussian.__init__(self,noise_var)
        self.name=obs_name

    def make_new_observation(self, state, contact_network):
        FullStateObservation.make_new_observation(self, state, contact_network)

    def get_observational_cov(self):
        cov=IndependentGaussian.get_observational_cov(self,self.obs_states)
        return cov

#Random Observation
class RandomObservation(RandomStateObservation,IndependentGaussian):

    def __init__(self,N,obs_nodes,noise_var,obs_name,n_status=5):

        RandomStateObservation.__init__(self,N,obs_nodes,n_status)
        IndependentGaussian.__init__(self,noise_var)
        self.name=obs_name

    def make_new_observation(self, state, contact_network):
        RandomStateObservation.make_new_observation(self, state, contact_network)

    def get_observational_cov(self):
        cov=IndependentGaussian.get_observational_cov(self,self.obs_states)
        return cov

#Random Observation of a defined set of status's SEIHRD (by idx)
class RandomStatusObservation(RandomStatusStateObservation,IndependentGaussian):

    def __init__(self,N,obs_frac,obs_status_idx,noise_var,obs_name,n_status=5):

        if not isinstance(obs_status_idx,np.ndarray):#if it's a scalar, not array
            obs_status_idx=np.array(obs_status_idx)

        RandomStatusStateObservation.__init__(self,N,obs_frac,obs_status_idx,n_status)
        IndependentGaussian.__init__(self,noise_var)
        self.name=obs_name

    def make_new_observation(self, state, contact_network):
        RandomStatusStateObservation.make_new_observation(self, state, contact_network)

    def get_observational_cov(self):
        cov=IndependentGaussian.get_observational_cov(self,self.obs_states)
        return cov


class HighProbRandomStatusObservation(HighProbStatusStateObservation,IndependentGaussian):

    def __init__(self,
                 N,
                 obs_frac,
                 obs_status_idx,
                 noise_var,
                 obs_name,
                 min_threshold=0.0,
                 max_threshold=1.0,
                 threshold_type="mean",
                 n_status=5):
        if not isinstance(obs_status_idx,np.ndarray):#if it's a scalar, not array
            obs_status_idx=np.array(obs_status_idx)

        HighProbStatusStateObservation.__init__(self,N,obs_frac,obs_status_idx,min_threshold,max_threshold,threshold_type,n_status)
        IndependentGaussian.__init__(self,noise_var)
        self.name=obs_name

    def make_new_observation(self, state, contact_network):
        HighProbStatusStateObservation.make_new_observation(self, state, contact_network)

    def get_observational_cov(self):
        cov=IndependentGaussian.get_observational_cov(self,self.obs_states)
        return cov<|MERGE_RESOLUTION|>--- conflicted
+++ resolved
@@ -98,13 +98,8 @@
 
             tmp = np.array(sorted(onetoN[:self.obs_nodes]))
 
-<<<<<<< HEAD
-            self.obs_states = np.hstack([np.arange(self.n_status) + i * self.n_status for i in tmp])
-
-=======
             self.obs_states = np.hstack([self.N*np.arange(self.n_status) + i for i in tmp])
-            
->>>>>>> 4379008f
+
 # We observe a random subset of nodes at a particular status (S,E,I,H,R,D)
 class RandomStatusStateObservation(StateObservation):
     def __init__(self, N, obs_frac, obs_status_idx, n_status=5):
@@ -130,12 +125,8 @@
             self.obs_states=np.hstack([self.N*self.obs_status_idx+i for i in tmp])
         else:
             onetoN=np.arange(self.N)
-<<<<<<< HEAD
-            self.obs_states=np.hstack([self.obs_status_idx+i*self.n_status for i in onetoN])
-=======
             self.obs_states=np.hstack([self.N*self.obs_status_idx+i for i in onetoN])
-        
->>>>>>> 4379008f
+
 
 
 
@@ -163,11 +154,7 @@
     def make_new_observation(self, state, contact_network):
         #Candidates for observations are those with a required state >= threshold
         onetoN=np.arange(self.N)
-<<<<<<< HEAD
-        candidate_states= np.hstack([self.obs_status_idx+i*self.n_status for i in onetoN])
-=======
-        candidate_states= np.hstack([self.N*self.obs_status_idx+i for i in onetoN]) 
->>>>>>> 4379008f
+        candidate_states= np.hstack([self.N*self.obs_status_idx+i for i in onetoN])
         if self.obs_threshold_type == 'any':
             #Case 1: candidate state if ANY ensemble member is > threshold
             candidate_states_ens=np.hstack([candidate_states[(state[i,candidate_states]>=self.obs_min_threshold) & \
