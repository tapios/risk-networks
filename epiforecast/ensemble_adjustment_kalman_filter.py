--- conflicted
+++ resolved
@@ -9,17 +9,10 @@
 
     def __init__(
             self,
-<<<<<<< HEAD
             joint_cov_noise = 1e-2,
             obs_cov_noise = 1e-2,
             inflate_states = False,
             inflate_reg = 0.1,
-=======
-            prior_svd_reduced = True,
-            observation_svd_regularized = True,
-            observation_svd_reduced = False,
-            joint_cov_noise = 1e-2,
->>>>>>> b86a34ea
             output_path=None):
         '''
         Instantiate an object that implements an Ensemble Adjustment Kalman Filter.
@@ -37,12 +30,9 @@
         # Error
         self.error = np.empty(0)
         self.joint_cov_noise = joint_cov_noise
-<<<<<<< HEAD
         self.obs_cov_noise = obs_cov_noise
         self.inflate_states = inflate_states
         self.inflate_reg = inflate_reg  # unit is in (%)
-=======
->>>>>>> b86a34ea
         self.output_path = output_path
 
         # Compute error
@@ -183,7 +173,6 @@
             np.save(save_H_file, H)
         
 
-<<<<<<< HEAD
         # if ensemble_size < observations size, we pad the singular value matrix with added noise
         if zp.shape[0] < zp.shape[1]:    
             
@@ -212,65 +201,8 @@
             sum_Dp_vec = sum(rtDp_vec**2)
             while (sum(rtDp_vec[:reg]**2) <= self.joint_cov_noise*sum_Dp_vec) and (reg < J-1):
                 reg+=1
-=======
-            svd_failed = False
-            num_svd_attempts = 0
-            # if ensemble_size < observations size, we pad the singular value matrix with added noise
-            if zp.shape[0] < zp.shape[1]:    
-                try:
-                    F_full, rtDp_vec, _ = la.svd((zp-zp_bar).T, full_matrices=True)
-                except:
-                    print("First SVD not converge!")
-                    np.save(os.path.join(output_path, 'svd_matrix_1.npy'),
-                            (zp-zp_bar).T)
-                    svd_failed = True
-                    #F_full, rtDp_vec, _ = la.svd((zp-zp_bar).T, full_matrices=True)
-                while svd_failed == True:
-                    num_svd_attempts = num_svd_attempts+1
-                    np.random.seed(num_svd_attempts*100)
-                    try:
-                        svd_failed = False
-                        F_full, rtDp_vec, _ = la.svd((zp-zp_bar).T, full_matrices=True)
-                    except:
-                        svd_failed = True 
-                        print("First SVD not converge!")
-                F = F_full[:,:J-1]
-                rtDp_vec = rtDp_vec[:-1]
-                rtDp_vec = 1./np.sqrt(J-1) * rtDp_vec
-                rtDp_vec_full = np.zeros(zp.shape[1])
-                rtDp_vec_full[:J-1] = rtDp_vec
-                Dp_vec_full = rtDp_vec_full**2 + self.joint_cov_noise 
-                Dp = np.diag(Dp_vec_full)
-            
-            else:   
-                try:
-                    F_full, rtDp_vec, _ = la.svd((zp-zp_bar).T, full_matrices=True)
-                except:
-                    print("First SVD not converge!")
-                    np.save(os.path.join(output_path, 'svd_matrix_1.npy'),
-                            (zp-zp_bar).T)
-                    svd_failed = True
-                    #F_full, rtDp_vec, _ = la.svd((zp-zp_bar).T, full_matrices=True)
-                while svd_failed == True:
-                    num_svd_attempts = num_svd_attempts+1
-                    np.random.seed(num_svd_attempts*100)
-                    try:
-                        svd_failed = False
-                        F_full, rtDp_vec, _ = la.svd((zp-zp_bar).T, full_matrices=True)
-                    except:
-                        svd_failed = True 
-                        print("First SVD not converge!")
-                F = F_full
-                rtDp_vec = 1./np.sqrt(J-1) * rtDp_vec
-                Dp_vec_full = rtDp_vec**2 + self.joint_cov_noise 
-                Dp = np.diag(Dp_vec_full)
-
-            # compute np.linalg.multi_dot([F_full, Dp, F_full.T])
-            Sigma = np.linalg.multi_dot([np.multiply(F_full, np.diag(Dp)),F_full.T])
->>>>>>> b86a34ea
-            
-            
-<<<<<<< HEAD
+            
+            
             if reg < J-1:
                 print("reg value ",rtDp_vec[reg]**2," at index ",reg, " achieves threshold",sum(rtDp_vec[:reg]**2) / sum_Dp_vec)
                 
@@ -289,142 +221,12 @@
                 print("First SVD not converge!", flush=True)
                 np.save(os.path.join(output_path, 'svd_matrix_1.npy'),
                         (zp-zp_bar).T)
-=======
-        # NB: prior_svd_reduced == False implies observation_svd_reduced == False         
-        if not self.observation_svd_regularized:
-            if not self.observation_svd_reduced:
-
-                # Performing the second SVD of EAKF in the full space
-                # This indent creates U and D_vec
-               
-                # computation of multidot([G_full.T, F_full.T, H.T, np.sqrt(cov_inv)])
-                svd_failed = False
-                num_svd_attempts = 0
-                try:
-                    U, rtD_vec, _ = la.svd(np.linalg.multi_dot([np.multiply(F_full,np.diag(G_full)).T, np.multiply(H.T, np.sqrt(np.diag(cov_inv)))]), \
-                                       full_matrices=True)
-                except:
-                    print("Second SVD not converge!")
-                    np.save(os.path.join(output_path, 'svd_matrix_2.npy'), \
-                            np.linalg.multi_dot([np.multiply(F_full,np.diag(G_full)).T, \
-                            np.multiply(H.T, np.sqrt(np.diag(cov_inv)))]))
-                    U, rtD_vec, _ = la.svd(np.linalg.multi_dot([np.multiply(F_full,np.diag(G_full)).T, np.multiply(H.T, np.sqrt(np.diag(cov_inv)))]), \
-                                       full_matrices=True)
-                    svd_failed = True
-                while svd_failed == True:
-                    num_svd_attempts = num_svd_attempts+1
-                    np.random.seed(num_svd_attempts*100)
-                    try:
-                        svd_failed = False
-                        U, rtD_vec, _ = la.svd(np.linalg.multi_dot([np.multiply(F_full,np.diag(G_full)).T, np.multiply(H.T, np.sqrt(np.diag(cov_inv)))]), \
-                                           full_matrices=True)
-                    except:
-                        svd_failed = True 
-                        print("Second SVD not converge!")
-                D_vec = np.zeros(F_full.shape[0])
-                D_vec[:cov_inv.shape[0]] = rtD_vec**2
-            else:         
-                # This indent creates U and D_vec       
-
-                #get truncation size for the svd
-                #(If too slow - one can try reducing 2*(J-1))
-                trunc_size = min(2*(J-1),cov_inv.shape[0])
-
-                #if cov_inv is small then no truncation required
-                if trunc_size == cov_inv.shape[0]:
-                    svd_failed = False
-                    num_svd_attempts = 0
-                    # computation of multidot([G_full.T, F_full.T, H.T, np.sqrt(cov_inv)])
-                    try:
-                        U, rtD_vec, _ = la.svd(np.linalg.multi_dot([np.multiply(F_full,np.diag(G_full)).T, np.multiply(H.T, np.sqrt(np.diag(cov_inv)))]), \
-                                           full_matrices=True)
-                    except:
-                        print("Second SVD not converge!")
-                        np.save(os.path.join(output_path, 'svd_matrix_2.npy'), \
-                                np.linalg.multi_dot([np.multiply(F_full,np.diag(G_full)).T, \
-                                    np.multiply(H.T, np.sqrt(np.diag(cov_inv)))]))
-                        svd_failed = True
-                    while svd_failed == True:
-                        num_svd_attempts = num_svd_attempts+1
-                        np.random.seed(num_svd_attempts*100)
-                        try:
-                            svd_failed = False
-                            U, rtD_vec, _ = la.svd(np.linalg.multi_dot([np.multiply(F_full,np.diag(G_full)).T, np.multiply(H.T, np.sqrt(np.diag(cov_inv)))]), \
-                                               full_matrices=True)
-                        except:
-                            svd_failed = True 
-                            print("Second SVD not converge!")
-                    D_vec = rtD_vec**2
-                              
-                else:
-                    # The max number of singular values is the size of the observations
-                    # we pad from trunc_size -> size obs, and pad from size_obs to joint space size
-
-                    # calculating np.linalg.multi_dot([G_full.T, F_full.T, H.T, np.sqrt(cov_inv)]
-                    svd_failed = False
-                    num_svd_attempts = 0
-                    try:
-                        Urect, rtD_vec , _ = spla.svds(np.linalg.multi_dot([np.multiply(F_full,np.diag(G_full)).T,  np.multiply(H.T, np.sqrt(np.diag(cov_inv)))]),
-                                                       k=trunc_size,
-                                                       return_singular_vectors='u')
-                        Unull = la.null_space(Urect.T)
-                    except:
-                        print("Second SVD not converge!")
-                        np.save(os.path.join(output_path, 'svd_matrix_2.npy'), \
-                                np.linalg.multi_dot([np.multiply(F_full,np.diag(G_full)).T, \
-                                np.multiply(H.T, np.sqrt(np.diag(cov_inv)))]))
-                        svd_failed = True
-                    while svd_failed == True:
-                        num_svd_attempts = num_svd_attempts+1
-                        np.random.seed(num_svd_attempts*100)
-                        try:
-                            svd_failed = False
-                            Urect, rtD_vec , _ = spla.svds(np.linalg.multi_dot([np.multiply(F_full,np.diag(G_full)).T,  np.multiply(H.T, np.sqrt(np.diag(cov_inv)))]),
-                                                           k=trunc_size,
-                                                           return_singular_vectors='u')
-                            Unull = la.null_space(Urect.T)
-                        except:
-                            svd_failed = True 
-                            print("Second SVD not converge!")
-
-                    # to get the full space, U, we pad it with a basis of the null space 
-                    U=np.hstack([Urect,Unull])
-                      
-                    # pad square rtD_vec and pad  with its smallest value, then with zeros
-                    sing_val_sq = rtD_vec**2           
-                    D_vec = np.hstack([np.min(sing_val_sq) * np.ones(cov_inv.shape[0]),np.zeros(F_full.shape[0]-cov_inv.shape[0])])
-                    D_vec[:trunc_size] = sing_val_sq
-                #
- 
-            B = np.diag((1.0 + D_vec) ** (-1.0 / 2.0))
-            #Computation of multi_dot([F_full, G.T,U,B.T,G_inv,F_full.T]) first by creating without F_full.T and multiply after by it.     
-            AnoFt = np.linalg.multi_dot([np.multiply(F_full, np.diag(G_full)), np.multiply(np.multiply(U,np.diag(B)), np.diag(G_inv_full))])
-            A = AnoFt.dot(F_full.T)
-            # so overall: A = np.linalg.multi_dot([np.multiply(F_full, np.diag(G)), np.multiply(U,np.diag(B)), np.multiply(F_full,np.diag(G_inv)).T])
-            Sigma_u = np.linalg.multi_dot([np.multiply(AnoFt,np.diag(Dp)),AnoFt.T])
-            # so overall Sigma_u = np.linalg.multi_dot([A, Sigma, A.T])
-            
-        else:
-            ### previous implementation
-            Dp_vec = rtDp_vec**2 + self.joint_cov_noise 
-            G = np.diag(np.sqrt(Dp_vec))
-            G_inv = np.diag(1./np.sqrt(Dp_vec))
-            svd_failed = False
-            num_svd_attempts = 0
-            try:
-                U, D_vec, _ = la.svd(np.linalg.multi_dot([G.T, F.T, H.T, np.sqrt(cov_inv)]))
-            except:
-                print("Second SVD not converge!")
-                np.save(os.path.join(output_path, 'svd_matrix_2.npy'),
-                        np.linalg.multi_dot([G.T, F.T, H.T, np.sqrt(cov_inv)]))
->>>>>>> b86a34ea
                 svd_failed = True
             while svd_failed == True:
                 num_svd_attempts = num_svd_attempts+1
                 np.random.seed(num_svd_attempts*100)
                 try:
                     svd_failed = False
-<<<<<<< HEAD
                     F_full, rtDp_vec, _ = la.svd((zp-zp_bar).T, full_matrices=True)
                 except:
                     svd_failed = True 
@@ -447,51 +249,6 @@
                 Dp_vec_full[-1] += rtDp_vec[-1]**2   
            
             Dp = np.diag(Dp_vec_full)
-=======
-                    U, D_vec, _ = la.svd(np.linalg.multi_dot([G.T, F.T, H.T, np.sqrt(cov_inv)]))
-                except:
-                    svd_failed = True 
-                    print("Second SVD not converge!")
-            # Padding the diagonal of matrix B with zeros
-            if D_vec.shape[0] < Dp_vec.shape[0]:
-                D_vec = np.hstack([D_vec,np.zeros(Dp_vec.shape[0]-D_vec.shape[0])])
-            D_vec = D_vec**2
-            B = np.diag((1.0 + D_vec) ** (-1.0 / 2.0))
-            A = np.linalg.multi_dot([F, 
-                                    G.T, 
-                                    U, 
-                                    B.T, 
-                                    G_inv, 
-                                    F.T])
-            
-            Sigma_u = np.linalg.multi_dot([F, G.T, U, B.T, G_inv,
-                                          np.diag(Dp_vec),
-                                          G_inv, B, U.T, G, F.T])
-
-            if zp.shape[0] < zp.shape[1]:
-                svd_failed = False
-                num_svd_attempts = 0
-                try:
-                    F_u, Dp_u_vec , _ = spla.svds(Sigma_u, k=J-1, return_singular_vectors='u')
-                    F_u_null = la.null_space(F_u.T)
-                except:
-                    print("Second SVD not converge!")
-                    np.save(os.path.join(output_path, 'svd_matrix_2.npy'),
-                            Sigma_u)
-                    svd_failed = True 
-                while svd_failed == True:
-                    num_svd_attempts = num_svd_attempts+1
-                    np.random.seed(num_svd_attempts*100)
-                    try:
-                        svd_failed = False
-                        F_u, Dp_u_vec , _ = spla.svds(Sigma_u, k=J-1, return_singular_vectors='u')
-                        F_u_null = la.null_space(F_u.T)
-                    except:
-                        svd_failed = True 
-                        print("Second SVD not converge!")
-                  
-                F_u_full = np.hstack([F_u_null, F_u])
->>>>>>> b86a34ea
 
         # compute np.linalg.multi_dot([F_full, Dp, F_full.T])            
         #Sigma = np.linalg.multi_dot([np.multiply(F_full, np.diag(Dp)),F_full.T])
