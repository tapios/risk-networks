import numpy as np
import scipy.linalg as la
import time
<<<<<<< HEAD
from sklearn.decomposition import TruncatedSVD
from sklearn.utils.extmath import randomized_svd
 
=======

>>>>>>> c0e516f5
class EnsembleAdjustmentKalmanFilter:

    def __init__(
            self,
            prior_svd_reduced = True,
<<<<<<< HEAD
            observation_svd_reduced = True,
=======
            observation_svd_reduced = False,
>>>>>>> c0e516f5
            joint_cov_noise = 1e-2):
        '''
        Instantiate an object that implements an Ensemble Adjustment Kalman Filter.

        Key functions:
            * eakf.obs
            * eakf.update
            * eakf.compute_error
        Follow Anderson 2001 Month. Weath. Rev. Appendix A.
        '''
        if not prior_svd_reduced and observation_svd_reduced:
            raise NotImplementedError("observation SVD cannot be reduced, if prior SVD is not reduced")
        
        # Error
        self.error = np.empty(0)
        self.prior_svd_reduced = prior_svd_reduced
        self.observation_svd_reduced = observation_svd_reduced
        self.joint_cov_noise = joint_cov_noise
     
        # Compute error
    def compute_error(
            self,
            x,
            x_t,
            cov):
        diff = x_t - x.mean(0)
        error = diff.dot(np.linalg.solve(cov, diff))
        # Normalize error
        norm = x_t.dot(np.linalg.solve(cov, x_t))
        error = error/norm

        self.error = np.append(self.error, error)


    # x: forward evaluation of state, i.e. x(q), with shape (num_ensembles, num_elements)
    # q: model parameters, with shape (num_ensembles, num_elements)
    def update(
            self,
            ensemble_state,
            clinical_statistics,
            transmission_rates,
            truth,
            cov,
<<<<<<< HEAD
            print_error=True,
=======
            print_error=False,
>>>>>>> c0e516f5
            r=1.0):

        '''
        - ensemble_state (np.array): J x M of observed states for each of the J ensembles

        - clinical_statistics (np.array): transition rate model parameters for each of the J ensembles

        - transmission_rates (np.array): transmission rate of model parameters for each of the J ensembles

        - truth (np.array): M x 1 array of observed states.

        - cov (np.array): M x M array of covariances that represent observational uncertainty.
                          For example, an array of 0's represents perfect certainty.
                          Off-diagonal elements represent the fact that observations of state
                          i may not be independent from observations of state j. For example, this
                          can occur when a test applied to person ni alters the certainty of a subsequent
                          test to person nj.

        #TODO: how to deal with no transition and/or transmission rates. i.e empty array input.
               (Could we just use an ensemble sized column of zeros? then output the empty array
                '''

        assert (truth.ndim == 1), 'EAKF init: truth must be 1d array'
        assert (cov.ndim == 2), 'EAKF init: covariance must be 2d array'
        assert (truth.size == cov.shape[0] and truth.size == cov.shape[1]),\
            'EAKF init: truth and cov are not the correct sizes'

        # Observation data statistics at the observed nodes
        x_t = truth
        cov = r**2 * cov

        cov = np.clip((1./np.maximum(x_t, 1e-12)/np.maximum(1-x_t, 1e-12)), -5, 5)**2 * cov
        x_t = np.log(np.maximum(x_t, 1e-12)/np.maximum(1.-x_t, 1e-12))

        try:
            cov_inv = np.linalg.inv(cov)
        except np.linalg.linalg.LinAlgError:
            print('cov not invertible')
            cov_inv = np.ones(cov.shape)

        # States
        x = np.log(np.maximum(ensemble_state, 1e-9) / np.maximum(1.0 - ensemble_state, 1e-9))
        # Stacked parameters and states
        # the transition and transmission parameters act similarly in the algorithm
        p = clinical_statistics
        q = transmission_rates

        #if only 1 state is given
        if (ensemble_state.ndim == 1):
            x=x[np.newaxis].T

        if p.size>0 and q.size>0:
            zp = np.hstack([p, q, x])
        elif p.size>0 and q.size==0:
            zp = np.hstack([p,x])
        elif q.size>0 and p.size==0:
            zp = np.hstack([q, x])
        else:
            zp = x

        # Ensemble size
        J = x.shape[0]

        # Sizes of q and x
        pqs = q[0].size +p[0].size
        xs = x[0].size

        zp_bar = np.mean(zp, 0)

        H = np.hstack([np.zeros((xs, pqs)), np.eye(xs)])
        Hpq = np.hstack([np.eye(pqs), np.zeros((pqs, xs))])
        
        # Follow Anderson 2001 Month. Weath. Rev. Appendix A.
        if not self.prior_svd_reduced:
            # Calculate the full prior covariance from zp
            Sigma = np.cov(zp.T)

            #if only one state is given
            if Sigma.ndim < 2:
                Sigma=np.array([Sigma])
                Sigma=Sigma[np.newaxis]
                
            # Add noise directly to the sample covariance for ill-conditioned Sigma
            Sigma = Sigma + np.diag(np.full(pqs+xs, self.joint_cov_noise))

            # Perform SVD on Sigma
            F, Dp_vec, _ = la.svd(Sigma)
            F_full = F
            Dp_vec_full = Dp_vec
            Dp = np.diag(Dp_vec_full)
<<<<<<< HEAD

        else:

            # if ensemble_size < observations size, we pad the singular value matrix with added noise
            if zp.shape[0] < zp.shape[1]:    
                F_full, rtDp_vec, _ = la.svd((zp-zp_bar).T, full_matrices=True)
                F = F_full[:,:J-1]
                rtDp_vec = rtDp_vec[:-1]
                rtDp_vec = 1./np.sqrt(J-1) * rtDp_vec
                rtDp_vec_full = np.zeros(zp.shape[1])
                rtDp_vec_full[:J-1] = rtDp_vec
                Dp_vec_full = rtDp_vec_full**2 + self.joint_cov_noise 
                Dp = np.diag(Dp_vec_full)
            
            else:   
                F_full, rtDp_vec, _ = la.svd((zp-zp_bar).T, full_matrices=True)
                F = F_full
                rtDp_vec = 1./np.sqrt(J-1) * rtDp_vec
                Dp_vec_full = rtDp_vec**2 + self.joint_cov_noise 
                Dp = np.diag(Dp_vec_full)

            # compute np.linalg.multi_dot([F_full, Dp, F_full.T])
            Sigma = np.linalg.multi_dot([np.multiply(F_full, np.diag(Dp)),F_full.T])
            
        G_full = np.diag(np.sqrt(Dp_vec_full))
        G_inv_full = np.diag(1./np.sqrt(Dp_vec_full))
            
        # NB: prior_svd_reduced == False implies observation_svd_reduced == False         
        if not self.observation_svd_reduced:

            # Performing the second SVD of EAKF in the full space
            # This indent creates U and D_vec
           
            # computation of multidot([G_full.T, F_full.T, H.T, np.sqrt(cov_inv)])
            U, rtD_vec, _ = la.svd(np.linalg.multi_dot([np.multiply(F_full,np.diag(G_full)).T, np.multiply(H.T, np.sqrt(np.diag(cov_inv)))]), \
                                   full_matrices=True)
            D_vec = np.zeros(F_full.shape[0])
            D_vec[:cov_inv.shape[0]] = rtD_vec**2
        else:         
            # This indent creates U and D_vec       

            #get truncation size for the svd
            #(If too slow - one can try reducing 2*(J-1))
            trunc_size = min(2*(J-1),cov_inv.shape[0])

            #if cov_inv is small then no truncation required
            if trunc_size == cov_inv.shape[0]:
                # computation of multidot([G_full.T, F_full.T, H.T, np.sqrt(cov_inv)])

                U, rtD_vec, _ = la.svd(np.linalg.multi_dot([np.multiply(F_full,np.diag(G_full)).T, np.multiply(H.T, np.sqrt(np.diag(cov_inv)))]), \
                                       full_matrices=True)
                D_vec = rtD_vec**2
                          
            else:
                # The max number of singular values is the size of the observations
                # we pad from trunc_size -> size obs, and pad from size_obs to joint space size

                # calculating np.linalg.multi_dot([G_full.T, F_full.T, H.T, np.sqrt(cov_inv)]
                Urect, rtD_vec , _ = randomized_svd(np.linalg.multi_dot([np.multiply(F_full,np.diag(G_full)).T,  np.multiply(H.T, np.sqrt(np.diag(cov_inv)))]), 
                                                    n_components=trunc_size,
                                                    power_iteration_normalizer = 'auto',
                                                    n_iter=10,
                                                    random_state=None)

                # to get the full space, U, we pad it with a basis of the null space 
                Unull = la.null_space(Urect.T)
                U=np.hstack([Urect,Unull])
                  
                # pad square rtD_vec and pad  with its smallest value, then with zeros
                sing_val_sq = rtD_vec**2           
                D_vec = np.hstack([sing_val_sq[-1] * np.ones(cov_inv.shape[0]),np.zeros(F_full.shape[0]-cov_inv.shape[0])])
                D_vec[:trunc_size] = sing_val_sq
            #
 
        B = np.diag((1.0 + D_vec) ** (-1.0 / 2.0))
        #Computation of multi_dot([F_full, G.T,U,B.T,G_inv,F_full.T]) first by creating without F_full.T and multiply after by it.     
        AnoFt = np.linalg.multi_dot([np.multiply(F_full, np.diag(G_full)), np.multiply(np.multiply(U,np.diag(B)), np.diag(G_inv_full))])
        A = AnoFt.dot(F_full.T)
        # so overall: A = np.linalg.multi_dot([np.multiply(F_full, np.diag(G)), np.multiply(U,np.diag(B)), np.multiply(F_full,np.diag(G_inv)).T])
        Sigma_u = np.linalg.multi_dot([np.multiply(AnoFt,np.diag(Dp)),AnoFt.T])
        # so overall Sigma_u = np.linalg.multi_dot([A, Sigma, A.T])
            
            # ### previous implementation
            # start = time.perf_counter()
            # Dp_vec = rtDp_vec**2 + self.joint_cov_noise 
            # G = np.diag(np.sqrt(Dp_vec))
            # G_inv = np.diag(1./np.sqrt(Dp_vec))
            # U, D_vec, _ = la.svd(np.linalg.multi_dot([G.T, F.T, H.T, np.sqrt(cov_inv)]))
            # D_vec = D_vec**2
            # B = np.diag((1.0 + D_vec) ** (-1.0 / 2.0))
            # A = np.linalg.multi_dot([F, 
            #                         G.T, 
            #                         U, 
            #                         B.T, 
            #                         G_inv, 
            #                         F.T])
            
            # Sigma_u = np.linalg.multi_dot([F, G.T, U, B.T, G_inv,
            #                               np.diag(Dp_vec),
            #                               G_inv, B, U.T, G, F.T])

            # if zp.shape[0] < zp.shape[1]:
            #    F_u, Dp_u_vec , _ = randomized_svd(Sigma_u,
            #                                            n_components=J-1,
            #                                            n_iter=5,
            #                                            random_state=None)

            #    F_u_full, _, _ = la.svd(np.multiply(F_u, Dp_u_vec))

            #    Dp_u_vec_full = np.ones(F_u_full.shape[0]) * Dp_u_vec[-1]
            #    Dp_u_vec_full[:J-1] = Dp_u_vec
            #    Dp_u = np.diag(Dp_u_vec_full)
            #    Sigma_u = np.linalg.multi_dot([F_u_full, Dp_u, F_u_full.T])
            # end = time.perf_counter()
            # print("Time for second SVD: ", end-start)
            
        # compute np.linalg.multi_dot([F_full, inv(Dp), F_full.T])
        Sigma_inv = np.linalg.multi_dot([np.multiply(F_full,1/np.diag(Dp)), F_full.T])
        
        zu_bar = np.dot(Sigma_u, \
                           (np.dot(Sigma_inv, zp_bar) + np.linalg.multi_dot([ np.multiply(H.T,np.diag(cov_inv)), x_t])))
=======

        else:

            # if ensemble_size < observations size, we pad the singular value matrix with added noise
            if zp.shape[0] < zp.shape[1]:
                F_full, Dp_vec, _ = la.svd((zp-zp_bar).T, full_matrices=True)
                F = F_full[:,:J-1]
                Dp_vec = Dp_vec[:-1]
                Dp_vec = 1./np.sqrt(J-1) * Dp_vec
                Dp_vec_full = np.zeros(zp.shape[1])
                Dp_vec_full[:J-1] = Dp_vec
                Dp_vec_full = Dp_vec_full**2 + self.joint_cov_noise 
                Dp = np.diag(Dp_vec_full)
                Sigma = np.linalg.multi_dot([F_full, Dp, F_full.T])
            
            else:
                F_full, Dp_vec, _ = la.svd((zp-zp_bar).T, full_matrices=True)
                F = F_full
                Dp_vec = 1./np.sqrt(J-1) * Dp_vec
                Dp_vec_full = Dp_vec**2 + self.joint_cov_noise 
                Dp = np.diag(Dp_vec_full)
                Sigma = np.linalg.multi_dot([F_full, Dp, F_full.T])


        # NB: prior_svd_reduced == False implies observation_svd_reduced == False         
        if not self.observation_svd_reduced:
            start = time.perf_counter()

            # Performing the second SVD of EAKF in the full space
            G = np.diag(np.sqrt(Dp_vec_full))
            G_inv = np.diag(1./np.sqrt(Dp_vec_full))
            U, D_vec, _ = la.svd(np.linalg.multi_dot([G.T, F_full.T, H.T, np.sqrt(cov_inv)]), \
                                 full_matrices=True)
            D_vec = D_vec**2
            B = np.diag((1.0 + D_vec) ** (-1.0 / 2.0))
            A = np.linalg.multi_dot([F_full, \
                                     G.T, \
                                     U, \
                                     B.T, \
                                     G_inv, \
                                     F_full.T])
            Sigma_u = np.linalg.multi_dot([A, Sigma, A.T])
               
            end = time.perf_counter()
            print("Time for second SVD: ", end-start)

        else:
            start = time.perf_counter()
            Dp_vec = Dp_vec**2 + self.joint_cov_noise 
            G = np.diag(np.sqrt(Dp_vec))
            G_inv = np.diag(1./np.sqrt(Dp_vec))
            U, D_vec, _ = la.svd(np.linalg.multi_dot([G.T, F.T, H.T, np.sqrt(cov_inv)]))
            D_vec = D_vec**2
            B = np.diag((1.0 + D_vec) ** (-1.0 / 2.0))
            A = np.linalg.multi_dot([F, \
                                     G.T, \
                                     U, \
                                     B.T, \
                                     G_inv, \
                                     F.T])
            
            Sigma = np.linalg.multi_dot([F_full, Dp, F_full.T])
            Sigma_u = np.linalg.multi_dot([A, Sigma, A.T])
               

            if zp.shape[0] < zp.shape[1]:
                ## Adding noises to Sigma_u
                zu_tmp = np.dot(A,  1./np.sqrt(J-1) * (zp-np.mean(zp,0)).T)
                F_u_full, _, _ = la.svd(zu_tmp, full_matrices=True)
                from sklearn.decomposition import TruncatedSVD
                svd1 = TruncatedSVD(n_components=J-1, random_state=42)
                svd1.fit(Sigma_u)
                Dp_u_vec = svd1.singular_values_
                Dp_u_vec_full = np.ones(F_u_full.shape[0]) * Dp_u_vec[-1]
                Dp_u_vec_full[:J-1] = Dp_u_vec
                Dp_u = np.diag(Dp_u_vec_full)
                Sigma_u = np.linalg.multi_dot([F_u_full, Dp_u, F_u_full.T])

            end = time.perf_counter()
            print("Time for second SVD: ", end-start)

        Sigma_inv = np.linalg.multi_dot([F_full, np.linalg.inv(Dp), F_full.T])
        zu_bar = np.dot(Sigma_u, \
                           (np.dot(Sigma_inv, zp_bar) + np.linalg.multi_dot([H.T, cov_inv, x_t])))
>>>>>>> c0e516f5

        # Update parameters and state in `zu`
        zu = np.dot(zp - zp_bar, A.T) + zu_bar

        # Store updated parameters and states
        x_logit = np.dot(zu, H.T)

        # Avoid overflow for exp
        x_logit = np.minimum(x_logit, 1e2)

        # replace unchanged states
        new_ensemble_state = np.exp(x_logit)/(np.exp(x_logit) + 1.0)

        pqout=np.dot(zu,Hpq.T)
        new_clinical_statistics = pqout[:, :clinical_statistics.shape[1]]
        new_transmission_rates  = pqout[:, clinical_statistics.shape[1]:]
        #self.x = np.append(self.x, [x_p], axis=0)

        if (ensemble_state.ndim == 1):
            new_ensemble_state=new_ensemble_state.squeeze()

        # Compute error
        if print_error:
            self.compute_error(x_logit,x_t,cov)

        #print("new_clinical_statistics", new_clinical_statistics)
        #print("new_transmission_rates", new_transmission_rates)
        return new_ensemble_state, new_clinical_statistics, new_transmission_rates<|MERGE_RESOLUTION|>--- conflicted
+++ resolved
@@ -1,23 +1,14 @@
 import numpy as np
 import scipy.linalg as la
 import time
-<<<<<<< HEAD
-from sklearn.decomposition import TruncatedSVD
 from sklearn.utils.extmath import randomized_svd
  
-=======
-
->>>>>>> c0e516f5
 class EnsembleAdjustmentKalmanFilter:
 
     def __init__(
             self,
             prior_svd_reduced = True,
-<<<<<<< HEAD
             observation_svd_reduced = True,
-=======
-            observation_svd_reduced = False,
->>>>>>> c0e516f5
             joint_cov_noise = 1e-2):
         '''
         Instantiate an object that implements an Ensemble Adjustment Kalman Filter.
@@ -61,11 +52,7 @@
             transmission_rates,
             truth,
             cov,
-<<<<<<< HEAD
-            print_error=True,
-=======
             print_error=False,
->>>>>>> c0e516f5
             r=1.0):
 
         '''
@@ -156,7 +143,6 @@
             F_full = F
             Dp_vec_full = Dp_vec
             Dp = np.diag(Dp_vec_full)
-<<<<<<< HEAD
 
         else:
 
@@ -278,92 +264,6 @@
         
         zu_bar = np.dot(Sigma_u, \
                            (np.dot(Sigma_inv, zp_bar) + np.linalg.multi_dot([ np.multiply(H.T,np.diag(cov_inv)), x_t])))
-=======
-
-        else:
-
-            # if ensemble_size < observations size, we pad the singular value matrix with added noise
-            if zp.shape[0] < zp.shape[1]:
-                F_full, Dp_vec, _ = la.svd((zp-zp_bar).T, full_matrices=True)
-                F = F_full[:,:J-1]
-                Dp_vec = Dp_vec[:-1]
-                Dp_vec = 1./np.sqrt(J-1) * Dp_vec
-                Dp_vec_full = np.zeros(zp.shape[1])
-                Dp_vec_full[:J-1] = Dp_vec
-                Dp_vec_full = Dp_vec_full**2 + self.joint_cov_noise 
-                Dp = np.diag(Dp_vec_full)
-                Sigma = np.linalg.multi_dot([F_full, Dp, F_full.T])
-            
-            else:
-                F_full, Dp_vec, _ = la.svd((zp-zp_bar).T, full_matrices=True)
-                F = F_full
-                Dp_vec = 1./np.sqrt(J-1) * Dp_vec
-                Dp_vec_full = Dp_vec**2 + self.joint_cov_noise 
-                Dp = np.diag(Dp_vec_full)
-                Sigma = np.linalg.multi_dot([F_full, Dp, F_full.T])
-
-
-        # NB: prior_svd_reduced == False implies observation_svd_reduced == False         
-        if not self.observation_svd_reduced:
-            start = time.perf_counter()
-
-            # Performing the second SVD of EAKF in the full space
-            G = np.diag(np.sqrt(Dp_vec_full))
-            G_inv = np.diag(1./np.sqrt(Dp_vec_full))
-            U, D_vec, _ = la.svd(np.linalg.multi_dot([G.T, F_full.T, H.T, np.sqrt(cov_inv)]), \
-                                 full_matrices=True)
-            D_vec = D_vec**2
-            B = np.diag((1.0 + D_vec) ** (-1.0 / 2.0))
-            A = np.linalg.multi_dot([F_full, \
-                                     G.T, \
-                                     U, \
-                                     B.T, \
-                                     G_inv, \
-                                     F_full.T])
-            Sigma_u = np.linalg.multi_dot([A, Sigma, A.T])
-               
-            end = time.perf_counter()
-            print("Time for second SVD: ", end-start)
-
-        else:
-            start = time.perf_counter()
-            Dp_vec = Dp_vec**2 + self.joint_cov_noise 
-            G = np.diag(np.sqrt(Dp_vec))
-            G_inv = np.diag(1./np.sqrt(Dp_vec))
-            U, D_vec, _ = la.svd(np.linalg.multi_dot([G.T, F.T, H.T, np.sqrt(cov_inv)]))
-            D_vec = D_vec**2
-            B = np.diag((1.0 + D_vec) ** (-1.0 / 2.0))
-            A = np.linalg.multi_dot([F, \
-                                     G.T, \
-                                     U, \
-                                     B.T, \
-                                     G_inv, \
-                                     F.T])
-            
-            Sigma = np.linalg.multi_dot([F_full, Dp, F_full.T])
-            Sigma_u = np.linalg.multi_dot([A, Sigma, A.T])
-               
-
-            if zp.shape[0] < zp.shape[1]:
-                ## Adding noises to Sigma_u
-                zu_tmp = np.dot(A,  1./np.sqrt(J-1) * (zp-np.mean(zp,0)).T)
-                F_u_full, _, _ = la.svd(zu_tmp, full_matrices=True)
-                from sklearn.decomposition import TruncatedSVD
-                svd1 = TruncatedSVD(n_components=J-1, random_state=42)
-                svd1.fit(Sigma_u)
-                Dp_u_vec = svd1.singular_values_
-                Dp_u_vec_full = np.ones(F_u_full.shape[0]) * Dp_u_vec[-1]
-                Dp_u_vec_full[:J-1] = Dp_u_vec
-                Dp_u = np.diag(Dp_u_vec_full)
-                Sigma_u = np.linalg.multi_dot([F_u_full, Dp_u, F_u_full.T])
-
-            end = time.perf_counter()
-            print("Time for second SVD: ", end-start)
-
-        Sigma_inv = np.linalg.multi_dot([F_full, np.linalg.inv(Dp), F_full.T])
-        zu_bar = np.dot(Sigma_u, \
-                           (np.dot(Sigma_inv, zp_bar) + np.linalg.multi_dot([H.T, cov_inv, x_t])))
->>>>>>> c0e516f5
 
         # Update parameters and state in `zu`
         zu = np.dot(zp - zp_bar, A.T) + zu_bar
