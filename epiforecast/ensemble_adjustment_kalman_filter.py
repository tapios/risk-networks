--- conflicted
+++ resolved
@@ -87,27 +87,13 @@
             'EAKF init: truth and cov are not the correct sizes'
 
         # Observation data statistics at the observed nodes
-<<<<<<< HEAD
-        cov = (1./np.maximum(truth, 1e-12)/np.maximum(1-truth, 1e-12))**2 * cov
+       
+        cov = np.clip((1./np.maximum(truth, 1e-12)/np.maximum(1-truth, 1e-12)), -5, 5)**2 * cov
         x_t = np.log(np.maximum(truth, 1e-12)/np.maximum(1.-truth, 1e-12))
-      
-=======
-        x_t = truth
-        cov = r**2 * cov
-
-        # print("----------------------------------------------------")
-        # print(x_t[:3])
-        # print(" ")
-        # print(np.diag(cov)[:3])
-        # print("----------------------------------------------------")
-
-        #cov = (1./np.maximum(x_t, 1e-12)/np.maximum(1-x_t, 1e-12))**2 * cov
-        cov = np.clip((1./np.maximum(x_t, 1e-12)/np.maximum(1-x_t, 1e-12)), -5, 5)**2 * cov
-        x_t = np.log(np.maximum(x_t, 1e-12)/np.maximum(1.-x_t, 1e-12))
        
 
->>>>>>> 5b92c35d
-        try:
+
+try:
             cov_inv = np.linalg.inv(cov)
         except np.linalg.linalg.LinAlgError:
             print('cov not invertible')
