--- conflicted
+++ resolved
@@ -278,123 +278,6 @@
 
     print_info("Prediction ended; current_time:", current_time)
 
-<<<<<<< HEAD
-    ## 2) backward run with data assimilation
-    past_time = current_time # until end of the loop 'current_time' is const
-    master_eqn_ensemble.set_start_time(past_time)
-
-    for j in range(steps_per_da_window):
-        loaded_data = epidemic_data_storage.get_network_from_end_time(end_time=past_time)
-
-        # data assimilation
-        assimilate_I_now = modulo_is_close_to_zero(past_time,
-                                                   I_assimilation_interval,
-                                                   eps=static_contact_interval)
-
-        delay_satisfied = past_time <= (current_time - I_observation_delay)
-
-        if assimilate_I_now and delay_satisfied:
-            (ensemble_state,
-             transition_rates_ensemble,
-             community_transmission_rate_ensemble
-            ) = assimilator_imperfect_observations.update(
-                    ensemble_state,
-                    loaded_data.end_statuses,
-                    transition_rates_ensemble,
-                    community_transmission_rate_ensemble,
-                    past_time)
-
-        assimilate_HD_now = modulo_is_close_to_zero(past_time,
-                                                    HD_assimilation_interval,
-                                                    eps=static_contact_interval)
-        if assimilate_HD_now:
-            (ensemble_state,
-             transition_rates_ensemble,
-             community_transmission_rate_ensemble
-            ) = assimilator_perfect_observations.update(
-                    ensemble_state,
-                    loaded_data.end_statuses,
-                    transition_rates_ensemble,
-                    community_transmission_rate_ensemble,
-                    past_time)
-
-        # update ensemble after data assimilation
-        if (assimilate_I_now and delay_satisfied) or (assimilate_HD_now):
-            master_eqn_ensemble.set_states_ensemble(ensemble_state)
-            master_eqn_ensemble.update_ensemble(
-                    new_transition_rates=transition_rates_ensemble,
-                    new_transmission_rate=community_transmission_rate_ensemble)
-
-        # run ensemble backwards
-        user_network.update_from(loaded_data.contact_network)
-        master_eqn_ensemble.set_mean_contact_duration(user_network.get_edge_weights())
-
-        timer_master_eqn = timer()
-        ensemble_state = master_eqn_ensemble.simulate_backwards(static_contact_interval,
-                                                                min_steps=n_backward_steps)
-        walltime_master_eqn += timer() - timer_master_eqn
-
-        past_time -= static_contact_interval
-
-    # furthest-in-the-past assimilation (at the peak of the sweep)
-    assimilate_I_now = modulo_is_close_to_zero(past_time,
-                                               I_assimilation_interval,
-                                               eps=static_contact_interval)
-    delay_satisfied = past_time <= (current_time - I_observation_delay)
-
-    if assimilate_I_now and delay_satisfied:
-        (ensemble_state,
-         transition_rates_ensemble,
-         community_transmission_rate_ensemble
-        ) = assimilator_imperfect_observations.update(
-                ensemble_state,
-                loaded_data.start_statuses,
-                transition_rates_ensemble,
-                community_transmission_rate_ensemble,
-                past_time)
-
-    assimilate_HD_now = modulo_is_close_to_zero(past_time,
-                                                HD_assimilation_interval,
-                                                eps=static_contact_interval)
-    if assimilate_HD_now:
-        (ensemble_state,
-         transition_rates_ensemble,
-         community_transmission_rate_ensemble
-        ) = assimilator_perfect_observations.update(
-                ensemble_state,
-                loaded_data.start_statuses,
-                transition_rates_ensemble,
-                community_transmission_rate_ensemble,
-                past_time)
-
-    # update ensemble after data assimilation
-    if (assimilate_I_now and delay_satisfied) or (assimilate_HD_now):
-        master_eqn_ensemble.set_states_ensemble(ensemble_state)
-        master_eqn_ensemble.update_ensemble(
-                new_transition_rates=transition_rates_ensemble,
-                new_transmission_rate=community_transmission_rate_ensemble)
-
-    print_info("Backward assimilation ended; past_time:", past_time)
-
-    ## 3) forward run with data assimilation
-    master_eqn_ensemble.set_start_time(past_time)
-
-    for j in range(steps_per_da_window):
-        loaded_data = epidemic_data_storage.get_network_from_start_time(start_time=past_time)
-
-        # run ensemble forward
-        user_network.update_from(loaded_data.contact_network)
-        master_eqn_ensemble.set_mean_contact_duration(user_network.get_edge_weights())
-
-        timer_master_eqn = timer()
-        ensemble_state = master_eqn_ensemble.simulate(static_contact_interval,
-                                                      min_steps=n_forward_steps)
-        walltime_master_eqn += timer() - timer_master_eqn
-
-        past_time += static_contact_interval
-
-        # data assimilation
-=======
     for i_sweep in range(n_sweeps):
         print_info("Start the DA sweep: {}/{}".format(i_sweep+1, n_sweeps))
         ## 2) backward run with data assimilation
@@ -447,12 +330,14 @@
             user_network.update_from(loaded_data.contact_network)
             master_eqn_ensemble.set_mean_contact_duration(user_network.get_edge_weights())
 
+            timer_master_eqn = timer()
             ensemble_state = master_eqn_ensemble.simulate_backwards(static_contact_interval,
                                                                     min_steps=n_backward_steps)
+            walltime_master_eqn += timer() - timer_master_eqn
+
             past_time -= static_contact_interval
 
         # furthest-in-the-past assimilation (at the peak of the sweep)
->>>>>>> 3202789d
         assimilate_I_now = modulo_is_close_to_zero(past_time,
                                                    I_assimilation_interval,
                                                    eps=static_contact_interval)
@@ -489,11 +374,7 @@
                     new_transition_rates=transition_rates_ensemble,
                     new_transmission_rate=community_transmission_rate_ensemble)
 
-<<<<<<< HEAD
-    # DA should get back to the current time
-    assert are_close(past_time, current_time, eps=static_contact_interval)
-=======
-        print_info("Backward assimilation ended; current time:", past_time)
+        print_info("Backward assimilation ended; past_time:", past_time)
 
         ## 3) forward run with data assimilation
         master_eqn_ensemble.set_start_time(past_time)
@@ -505,8 +386,11 @@
             user_network.update_from(loaded_data.contact_network)
             master_eqn_ensemble.set_mean_contact_duration(user_network.get_edge_weights())
 
+            timer_master_eqn = timer()
             ensemble_state = master_eqn_ensemble.simulate(static_contact_interval,
                                                           min_steps=n_forward_steps)
+            walltime_master_eqn += timer() - timer_master_eqn
+
             past_time += static_contact_interval
 
             # data assimilation
@@ -551,7 +435,6 @@
 
         # DA should get back to the current time
         assert are_close(past_time, current_time, eps=static_contact_interval)
->>>>>>> 3202789d
 
     print_info("Forward assimilation ended; current_time", past_time)
     print_info("Prediction window: {}/{}".format(k+1, n_prediction_windows),
