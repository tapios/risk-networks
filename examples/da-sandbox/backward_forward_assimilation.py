--- conflicted
+++ resolved
@@ -120,19 +120,12 @@
 HD_assimilation_interval = 1.0 # assimilate H and D data every .. days
 I_assimilation_interval  = 1.0 # same for I
 
-<<<<<<< HEAD
-#ints
+# ints
 n_prediction_windows_spin_up = 7
 n_prediction_windows        = int(total_time/prediction_window)
 steps_per_da_window         = int(da_window/static_contact_interval)
 steps_per_prediction_window = int(prediction_window/static_contact_interval)
-=======
-# ints
-n_prediction_windows_spin_up = 10
-n_prediction_windows         = int(total_time/prediction_window)
-steps_per_da_window          = int(da_window/static_contact_interval)
-steps_per_prediction_window  = int(prediction_window/static_contact_interval)
->>>>>>> d4af4b66
+
 
 # floats
 earliest_assimilation_time = (
