--- conflicted
+++ resolved
@@ -34,11 +34,7 @@
 total_time  = end_time - start_time
 total_steps = int(total_time/static_contact_interval)
 
-<<<<<<< HEAD
-time_span = np.linspace(start_time, end_time, total_steps+1)
-=======
-time_span = np.linspace(start_time, end_time, 1+total_steps) # ic+simulation
->>>>>>> 834e105f
+time_span = np.linspace(start_time, end_time, total_steps+1) #simulation + ic
 
 # model parameters #############################################################
 # 5 age groups (0-17, 18-44, 45-64, 65-74, >=75) and their respective rates
