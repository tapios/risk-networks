import os, sys; sys.path.append(os.path.join('..', '..'))

from timeit import default_timer as timer
import numpy as np
from matplotlib import pyplot as plt
import copy 

from epiforecast.user_base import FullUserGraphBuilder
from epiforecast.forward_data_assimilator import DataAssimilator
from epiforecast.time_series import EnsembleTimeSeries
from epiforecast.epidemic_data_storage import StaticIntervalDataSeries
#from epiforecast.risk_simulator_initial_conditions import kinetic_to_master_same_fraction, random_risk_range
from epiforecast.epiplots import (plot_roc_curve, 
                                  plot_ensemble_states, 
                                  plot_epidemic_data,
                                  plot_transmission_rate, 
                                  plot_clinical_parameters)
from epiforecast.utilities import dict_slice, compartments_count
from epiforecast.populations import extract_ensemble_transition_rates

def get_start_time(start_end_time):
    return start_end_time.start

################################################################################
# initialization ###############################################################
################################################################################

# arguments parsing ############################################################
from _argparse_init import arguments

# constants ####################################################################
from _constants import (static_contact_interval,
                        start_time,
                        end_time,
                        total_time,
                        time_span,
                        distanced_max_contact_rate,
                        OUTPUT_PATH,
                        SEED_JOINT_EPIDEMIC,
                        min_contact_rate,
                        max_contact_rate)

# utilities ####################################################################
from _utilities import (print_info,
                        list_of_transition_rates_to_array,
                        modulo_is_close_to_zero,
                        are_close)

# general init #################################################################
import _general_init

# contact network ##############################################################
from _network_init import population, network

# stochastic model #############################################################
from _stochastic_init import (kinetic_ic, 
                              epidemic_simulator)

# user network #################################################################
from _user_network_init import user_network, user_nodes, user_population
# observations #################################################################
from _observations_init import (sensor_readings,
                                MDT_neighbor_test,
                                MDT_budget_random_test,
                                MDT_result_delay,
                                RDT_budget_random_test,
                                RDT_result_delay,
                                positive_hospital_records,
                                negative_hospital_records,
                                positive_death_records,
                                negative_death_records,
                                data_transform)


sensor_observations = [sensor_readings]

viral_test_observations = [RDT_budget_random_test]
test_result_delay = RDT_result_delay # delay to results of the virus test

#record_observations   = [positive_hospital_records,
#                          positive_death_records]

record_observations   = [positive_hospital_records,
                         negative_hospital_records,
                         positive_death_records,
                         negative_death_records]

if arguments.prior_run:
    sensor_observations = []
    viral_test_observations = []
    record_observations = []
    

# master equations #############################################################
from _master_eqn_init import (master_eqn_ensemble,
                              ensemble_size,
                              ensemble_ic,
                              transition_rates_ensemble,
                              community_transmission_rate_ensemble,
                              learn_transition_rates,
                              learn_transmission_rate,
                              parameter_str,
                              transition_rates_min,
                              transition_rates_max,
                              transmission_rate_min,
                              transmission_rate_max,
                              param_transform,
                              n_forward_steps,
                              n_backward_steps)

# assimilator ##################################################################
transition_rates_to_update_str   = parameter_str
transmission_rate_to_update_flag = learn_transmission_rate 

if arguments.prior_run:
    transition_rates_to_update_str   = []
    transmission_rate_to_update_flag = False
    

sensor_assimilator = DataAssimilator(
        observations=sensor_observations,
        errors=[],
        data_transform=data_transform,
        n_assimilation_batches = arguments.assimilation_batches_sensor,
        transition_rates_to_update_str=[],
        transmission_rate_to_update_flag=False,#transmission_rate_to_update_flag,
        update_type=arguments.assimilation_update_sensor,
        joint_cov_noise=arguments.sensor_assimilation_joint_regularization,
        obs_cov_noise=arguments.sensor_assimilation_obs_regularization,
        full_svd=True,
        inflate_states=arguments.assimilation_inflation,
        inflate_reg=arguments.assimilation_sensor_inflation,
        inflate_I_only=arguments.assimilation_inflate_I_only,
        distance_threshold=arguments.distance_threshold,        
        transmission_rate_min=transmission_rate_min,
        transmission_rate_max=transmission_rate_max,
        transmission_rate_transform=param_transform,
        transmission_rate_inflation=arguments.params_transmission_inflation,
        output_path=OUTPUT_PATH)

viral_test_assimilator = DataAssimilator(
        observations=viral_test_observations,
        errors=[],
        data_transform=data_transform,
        n_assimilation_batches = arguments.assimilation_batches_test,
        transition_rates_to_update_str=transition_rates_to_update_str,
        transmission_rate_to_update_flag=transmission_rate_to_update_flag,
        update_type=arguments.assimilation_update_test,
        joint_cov_noise=arguments.test_assimilation_joint_regularization,
        obs_cov_noise=arguments.test_assimilation_obs_regularization,
        full_svd=True,
        inflate_states=arguments.assimilation_inflation,
        inflate_reg=arguments.assimilation_test_inflation,
        inflate_I_only=arguments.assimilation_inflate_I_only,
        distance_threshold=arguments.distance_threshold,
        transition_rates_min=transition_rates_min,
        transition_rates_max=transition_rates_max,
        transmission_rate_min=transmission_rate_min,
        transmission_rate_max=transmission_rate_max,
        transmission_rate_transform=param_transform,
        transmission_rate_inflation=arguments.params_transmission_inflation,
        output_path=OUTPUT_PATH)

record_assimilator = DataAssimilator(
        observations=record_observations,
        errors=[],
        data_transform=data_transform,
        HDflag=1,
        n_assimilation_batches=arguments.assimilation_batches_record,
        transition_rates_to_update_str=[],
        transmission_rate_to_update_flag=transmission_rate_to_update_flag,
        update_type=arguments.assimilation_update_record,
        joint_cov_noise=arguments.record_assimilation_joint_regularization,
        obs_cov_noise=arguments.record_assimilation_obs_regularization,
        full_svd=True,    
        inflate_states=arguments.assimilation_inflation,
        inflate_reg=arguments.assimilation_record_inflation,
        inflate_I_only=arguments.assimilation_inflate_I_only,
        distance_threshold=arguments.distance_threshold,
        transmission_rate_min=transmission_rate_min,
        transmission_rate_max=transmission_rate_max,
        transmission_rate_transform=param_transform,
        transmission_rate_inflation=arguments.params_transmission_inflation,
        output_path=OUTPUT_PATH)

# post-processing ##############################################################
#from _post_process_init import axes
fig, axes = plt.subplots(1, 3, figsize = (16, 4))

# inverventions ################################################################
from _intervention_init import (intervention,
                                intervention_frequency,
                                intervention_nodes, 
                                intervention_type,
                                query_intervention,
                                intervention_sick_isolate_time) 

################################################################################
# epidemic setup ###############################################################
################################################################################

from _utilities import print_start_of, print_end_of, print_info_module
################################################################################
kinetic_state = kinetic_ic # dict { node : compartment }

user_state = dict_slice(kinetic_state, user_nodes)
n_S, n_E, n_I, n_H, n_R, n_D = compartments_count(user_state)
statuses_sum_trace = []
statuses_sum_trace.append([n_S, n_E, n_I, n_H, n_R, n_D])

kinetic_states_timeseries = []
kinetic_states_timeseries.append(kinetic_state) # storing ic

################################################################################
# master equations + data assimilation init ####################################
################################################################################
# constants ####################################################################

if arguments.prior_run:
    noda_delay=1000.0
else:
    noda_delay=1.0

#floats
da_window         = arguments.assimilation_window
prediction_window = 1.0
save_to_file_interval = 1.0
sensor_assimilation_interval  = 1.0*noda_delay # same for I
test_assimilation_interval  = 1.0*noda_delay # same for I
record_assimilation_interval = 1.0*noda_delay # assimilate H and D data every .. days

intervention_start_time = arguments.intervention_start_time
intervention_interval = arguments.intervention_interval
#ints
n_sweeps                     = arguments.assimilation_sweeps
n_record_sweeps              = 1
n_prediction_windows_spin_up = 8
n_prediction_windows         = int(total_time/prediction_window)
steps_per_da_window          = int(da_window/static_contact_interval)
steps_per_prediction_window  = int(prediction_window/static_contact_interval)

assert n_prediction_windows_spin_up * prediction_window + prediction_window > da_window
earliest_assimilation_time = (n_prediction_windows_spin_up + 1)* prediction_window - da_window 
assert n_prediction_windows > n_prediction_windows_spin_up


# epidemic storage #############################################################
# Set an upper limit on number of stored contact networks:
max_networks = steps_per_da_window + steps_per_prediction_window 
epidemic_data_storage = StaticIntervalDataSeries(static_contact_interval, max_networks=max_networks)

# storing ######################################################################
#for the initial run we smooth over a window, store data by time-stamp.
ensemble_state_series_dict = {} 

master_states_sum_timeseries  = EnsembleTimeSeries(ensemble_size,
                                                   6,
                                                   time_span.size)

mean_transmission_rate_timeseries = EnsembleTimeSeries(ensemble_size,
                                                       1,
                                                       time_span.size)
if param_transform == 'log':
    mean_logtransmission_rate_timeseries = EnsembleTimeSeries(ensemble_size,
                                                              1,
                                                              time_span.size)

network_transmission_rate_timeseries = EnsembleTimeSeries(1,
                                                          user_population,
                                                          time_span.size)

transition_rates_timeseries = EnsembleTimeSeries(ensemble_size,
                                              6,
                                              time_span.size)

# intial conditions  ###########################################################

master_eqn_ensemble.set_states_ensemble(ensemble_ic)
master_eqn_ensemble.set_start_time(start_time)

################################################################################
# master equations + data assimilation computation #############################
################################################################################
# spin-up w/o data assimilation ################################################
current_time = start_time
spin_up_steps = n_prediction_windows_spin_up * steps_per_prediction_window
prediction_steps = n_prediction_windows * steps_per_prediction_window
ensemble_state = ensemble_ic

timer_spin_up = timer()

print_info("Spin-up started")
for j in range(spin_up_steps):
    walltime_master_eqn = 0.0
    master_eqn_ensemble.reset_walltimes()
    #Run kinetic model
    # run
    KE_timer = timer()
    network = epidemic_simulator.run(
            stop_time=current_time + static_contact_interval,
            current_network=network)
    print("KE runtime", timer()-KE_timer, flush=True)
    # store for further usage (master equations etc)
    DS_timer = timer()
    epidemic_data_storage.save_network_by_start_time(
            start_time=current_time,
            contact_network=network)
    epidemic_data_storage.save_start_statuses_to_network(
            start_time=current_time,
            start_statuses=kinetic_state)
    
    # save kinetic data if required, note current time has advanced since saving ensemble state:
    save_kinetic_state_now = modulo_is_close_to_zero(current_time, 
                                                     save_to_file_interval, 
                                                     eps=static_contact_interval)
    if save_kinetic_state_now:
        kinetic_state_path = os.path.join(OUTPUT_PATH, 'kinetic_eqns_statuses_at_step_'+str(j)+'.npy')
        kinetic_eqns_statuses = dict_slice(kinetic_state, user_nodes)
        np.save(kinetic_state_path, kinetic_eqns_statuses)
  
    kinetic_state = epidemic_simulator.kinetic_model.current_statuses
    epidemic_data_storage.save_end_statuses_to_network(
            end_time=current_time+static_contact_interval,
            end_statuses=kinetic_state)
    print("network and data storage runtime",timer()-DS_timer,flush=True) 
    # store for plotting
    PS_timer = timer() 
    user_state = dict_slice(kinetic_state, user_nodes)
    n_S, n_E, n_I, n_H, n_R, n_D = compartments_count(user_state)
    statuses_sum_trace.append([n_S, n_E, n_I, n_H, n_R, n_D])

    kinetic_states_timeseries.append(kinetic_state)
    print("store KE statuses and timeseries runtime", timer() - PS_timer,flush=True)
  
  

    # now for the master eqn
    ensemble_state_frac = ensemble_state.reshape(ensemble_size, 6, -1).sum(axis = 2)/user_population
    master_states_sum_timeseries.push_back(ensemble_state_frac) # storage
    
    if learn_transmission_rate == True:
        mean_community_transmission_rate_ensemble = community_transmission_rate_ensemble.mean(axis=1)[:,np.newaxis]
        mean_transmission_rate_timeseries.push_back(
                mean_community_transmission_rate_ensemble)
        if param_transform == 'log':
            mean_community_logtransmission_rate_ensemble = np.log(community_transmission_rate_ensemble).mean(axis=1)[:,np.newaxis]
            mean_logtransmission_rate_timeseries.push_back(mean_community_logtransmission_rate_ensemble)

        community_transmission_rate_means = community_transmission_rate_ensemble.mean(axis=0)[np.newaxis,:] #here we avereage the ensemble!
        network_transmission_rate_timeseries.push_back(
                community_transmission_rate_means)
        
    if learn_transition_rates == True:
        transition_rates_timeseries.push_back(
                extract_ensemble_transition_rates(transition_rates_ensemble))

    #save the ensemble if required - we do here are we do not save master eqn at end of DA-windows
    save_ensemble_state_now = modulo_is_close_to_zero(current_time - static_contact_interval, 
                                                      save_to_file_interval, 
                                                      eps=static_contact_interval)
    if save_ensemble_state_now:
        ensemble_state_path = os.path.join(OUTPUT_PATH, 'master_eqns_mean_states_at_step_'+str(j-1)+'.npy')
        master_eqns_mean_states = ensemble_state.mean(axis=0)
        np.save(ensemble_state_path,master_eqns_mean_states)
            
    loaded_data = epidemic_data_storage.get_network_from_start_time(
            start_time=current_time)

    user_network.update_from(loaded_data.contact_network)
    master_eqn_ensemble.set_mean_contact_duration(
            user_network.get_edge_weights())
    timer_master_eqn = timer()
    

    ensemble_state = master_eqn_ensemble.simulate(
        static_contact_interval,
        min_steps=n_forward_steps)
    #move to new time
    current_time += static_contact_interval
    current_time_span = [time for time in time_span if time < current_time+static_contact_interval]
    walltime_master_eqn += timer() - timer_master_eqn
    print_info("eval_closure walltime:", master_eqn_ensemble.get_walltime_eval_closure())
    print_info("master equations walltime:", walltime_master_eqn, end='\n\n')

    #in theory should do nothing
    master_eqn_ensemble.set_states_ensemble(ensemble_state)
    master_eqn_ensemble.set_start_time(current_time)

    #generate data to be assimilated later on
    if current_time > (earliest_assimilation_time - 0.1*static_contact_interval):
        observe_sensor_now = modulo_is_close_to_zero(current_time,
                                                   sensor_assimilation_interval,
                                                   eps=static_contact_interval)
        if observe_sensor_now:
            sensor_assimilator.find_and_store_observations(
                ensemble_state,
                loaded_data.end_statuses,
                user_network,
                current_time)
            

        observe_test_now = modulo_is_close_to_zero(current_time,
                                                   test_assimilation_interval,
                                                   eps=static_contact_interval)
        if observe_test_now:
            viral_test_assimilator.find_and_store_observations(
                ensemble_state,
                loaded_data.end_statuses,
                user_network,
                current_time)

        observe_record_now = modulo_is_close_to_zero(current_time,
                                                    record_assimilation_interval,
                                                    eps=static_contact_interval)
        if observe_record_now:
            record_assimilator.find_and_store_observations(
                ensemble_state,
                loaded_data.end_statuses,
                user_network,
                current_time)

        if observe_sensor_now or observe_test_now or observe_record_now:
            ensemble_state_series_dict[current_time] = copy.deepcopy(ensemble_state )


    #plots on the fly
    plot_and_save_now = modulo_is_close_to_zero(current_time - static_contact_interval, 
                                                save_to_file_interval, 
                                                eps=static_contact_interval)
    if plot_and_save_now:
        if (current_time - static_contact_interval) > static_contact_interval: # i.e not first step
            plt.close(fig)

            if learn_transmission_rate == True:
                plot_transmission_rate(mean_transmission_rate_timeseries.container[:,:, :len(current_time_span)-1],
                                       current_time_span[:-1],
                                       a_min=0.0,
                                       output_path=OUTPUT_PATH)
                if param_transform == 'log':
                    plot_transmission_rate(mean_logtransmission_rate_timeseries.container[:,:, :len(current_time_span)-1],
                                           current_time_span[:-1],
                                           a_min=0.0,
                                           output_path=OUTPUT_PATH,
                                           output_name='logtransmission_rate')

                plot_transmission_rate(np.swapaxes(network_transmission_rate_timeseries.container[:,:, :len(current_time_span)-1], 0, 1),
                                       current_time_span[:-1],
                                       a_min=0.0,
                                       output_path=OUTPUT_PATH,
                                       output_name='networktransmission_rate')

            fig, axes = plt.subplots(1, 3, figsize = (16, 4))
            axes = plot_epidemic_data(user_population, 
                                      statuses_sum_trace, 
                                      axes, 
                                      current_time_span)
          
            plt.savefig(os.path.join(OUTPUT_PATH, 'epidemic.png'), rasterized=True, dpi=150)
            
            axes = plot_ensemble_states(user_population,
                                        population,
                                        master_states_sum_timeseries.container[:,:, :len(current_time_span)-1],
                                        current_time_span[:-1],
                                        axes=axes,
                                        xlims=(-0.1, current_time),
                                        a_min=0.0)
            plt.savefig(os.path.join(OUTPUT_PATH, 'epidemic_and_master_eqn.png'),
                        rasterized=True,
                        dpi=150)


    #intervention if required
    intervene_now = query_intervention(intervention_frequency,current_time,intervention_start_time, static_contact_interval)    
    
    if intervene_now:
        
        # now see which nodes have intervention applied
        if intervention_nodes == "all":
            nodes_to_intervene = network.get_nodes()
            print("intervention applied to all {:d} nodes.".format(
                network.get_node_count()))
            
        elif intervention_nodes == "sick":
            nodes_to_intervene_current = intervention.find_sick(ensemble_state)
            intervention.save_nodes_to_intervene(current_time, 
                                                 nodes_to_intervene_current)
            nodes_to_intervene = \
                    np.unique( \
                    np.concatenate([v \
                    for k, v in intervention.stored_nodes_to_intervene.items() \
                    if k > current_time - intervention_sick_isolate_time]) \
                    )
            print("intervention applied to sick nodes: {:d}/{:d}".format(
                nodes_to_intervene.size, network.get_node_count()))
            #raise ValueError("Currently interventions only work for 'all', see below")
<<<<<<< HEAD
            np.save(os.path.join(OUTPUT_PATH, 'sick_nodes.npy'),
                    intervention.stored_nodes_to_intervene)

=======
        elif intervention_nodes == "random":
            if current_time % intervention_sick_isolate_time == \
               intervention_start_time % intervention_sick_isolate_time:
                nodes_to_intervene_current = np.random.choice(network.get_nodes(),\
                                       arguments.intervention_random_isolate_budget,\
                                       replace=False) 
                intervention.save_nodes_to_intervene(current_time, 
                                                     nodes_to_intervene_current)
            else:
                intervention.save_nodes_to_intervene(current_time,
                             intervention.stored_nodes_to_intervene[current_time-1.0])
            nodes_to_intervene = intervention.stored_nodes_to_intervene[current_time]
            print("intervention applied to sick nodes: {:d}/{:d}".format(
                nodes_to_intervene.size, network.get_node_count()))
>>>>>>> 61354cfc
        else:
            raise ValueError("unknown 'intervention_nodes', choose from 'all' (default), 'sick'")

        # Apply the the chosen form of intervention
        if intervention_type == "isolate":
            network.set_lambdas(min_contact_rate, max_contact_rate)
            network.isolate(nodes_to_intervene, 
                            λ_isolation=arguments.intervention_isolate_node_lambda) 

        elif intervention_type == "social_distance":
            λ_min, λ_max = network.get_lambdas() #returns np.array (num_nodes,) for each lambda [Not a dict!]
            λ_max[:] = distanced_max_contact_rate 
            network.set_lambdas(λ_min,λ_max)

            λ_min, λ_max = user_network.get_lambdas() #returns np.aray( num_nodes,) [ not a dict!]
            λ_max[:] = distanced_max_contact_rate 
            user_network.set_lambdas(λ_min,λ_max)

        else:
            raise ValueError("unknown intervention type, choose from 'social_distance' (default), 'isolate' ")

    
        
print_info("Spin-up ended; elapsed:", timer() - timer_spin_up, end='\n\n')
print_info("Spin-up ended: current time", current_time)

# main loop: backward/forward/data assimilation ################################
# 3 stages per loop:
# 1a) run epidemic for the duration of the prediction window 
# 1b) prediction (no assimilation) forwards steps_per_prediction_window
#    - Save data during this window from [ start , end ]
#    - Make observations and store them in the assimilator
# 3) Assimilation update at start of window, using recorded data over the window [start,end]
#    - rerun master equations over window
#    - possibly repeat 3) over n_sweeps
# Repeat from 1)
#

for k in range(n_prediction_windows_spin_up, n_prediction_windows):
    print_info("Prediction window: {}/{}".format(k+1, n_prediction_windows))
    timer_window = timer()
    walltime_master_eqn = 0.0
    walltime_DA_update = 0.0
    master_eqn_ensemble.reset_walltimes()

    assert are_close(current_time,
                     k * prediction_window,
                     eps=static_contact_interval)
    current_time = k * prediction_window # to avoid build-up of errors

    ensemble_state_frac = ensemble_state.reshape(ensemble_size, 6, -1).sum(axis = 2)/user_population
    print(current_time, ensemble_state_frac.mean(axis=0))
    
    ## 1a) Run epidemic simulator
    ## 1b) forward run w/o data assimilation; prediction
    print("Start time = ", current_time)
    master_eqn_ensemble.set_start_time(current_time)
    for j in range(steps_per_prediction_window):
                
        # run epidemic_simulator
        network = epidemic_simulator.run(
            stop_time=current_time + static_contact_interval,
            current_network=network)

        # store for further usage (master equations etc)
        epidemic_data_storage.save_network_by_start_time(
            start_time=current_time,
            contact_network=network)
        epidemic_data_storage.save_start_statuses_to_network(
            start_time=current_time,
            start_statuses=kinetic_state)

        # save kinetic data if required:
        save_kinetic_state_now = modulo_is_close_to_zero(current_time, 
                                                         save_to_file_interval,                                                     
                                                         eps=static_contact_interval)
        if save_kinetic_state_now:
            kinetic_state_path = os.path.join(OUTPUT_PATH, 'kinetic_eqns_statuses_at_step_'+str(k*steps_per_prediction_window+j)+'.npy')
            kinetic_eqns_statuses = dict_slice(kinetic_state, user_nodes)
            np.save(kinetic_state_path, kinetic_eqns_statuses)
        
        kinetic_state = epidemic_simulator.kinetic_model.current_statuses
        epidemic_data_storage.save_end_statuses_to_network(
            end_time=current_time+static_contact_interval,
            end_statuses=kinetic_state)

        # store for plotting
        user_state = dict_slice(kinetic_state, user_nodes)
        n_S, n_E, n_I, n_H, n_R, n_D = compartments_count(user_state)
        statuses_sum_trace.append([n_S, n_E, n_I, n_H, n_R, n_D])
        
        kinetic_states_timeseries.append(kinetic_state)

        # storage of data first (we do not store end of prediction window)
        ensemble_state_frac = ensemble_state.reshape(ensemble_size, 6, -1).sum(axis = 2)/user_population
        master_states_sum_timeseries.push_back(ensemble_state_frac) # storage

        if learn_transmission_rate == True:
            mean_community_transmission_rate_ensemble = community_transmission_rate_ensemble.mean(axis=1)[:,np.newaxis]
            mean_transmission_rate_timeseries.push_back(
                    mean_community_transmission_rate_ensemble)
            if param_transform == 'log':
                mean_community_logtransmission_rate_ensemble = np.log(community_transmission_rate_ensemble).mean(axis=1)[:,np.newaxis]
                mean_logtransmission_rate_timeseries.push_back(
                    mean_community_logtransmission_rate_ensemble)

            community_transmission_rate_means = community_transmission_rate_ensemble.mean(axis=0)[np.newaxis,:] #here we avereage the ensemble!
            network_transmission_rate_timeseries.push_back(
                community_transmission_rate_means)
            
        if learn_transition_rates == True:
            transition_rates_timeseries.push_back(
                    extract_ensemble_transition_rates(transition_rates_ensemble))

        #save the ensemble if required - we do here are we do not save master eqn at end of DA-windows
        save_ensemble_state_now = modulo_is_close_to_zero(current_time - static_contact_interval, 
                                                          save_to_file_interval, 
                                                          eps=static_contact_interval)
        if save_ensemble_state_now:
            ensemble_state_path = os.path.join(OUTPUT_PATH, 'master_eqns_mean_states_at_step_'+str(k*steps_per_prediction_window+j-1)+'.npy')
            master_eqns_mean_states = ensemble_state.mean(axis=0)
            np.save(ensemble_state_path,master_eqns_mean_states)
                
        loaded_data = epidemic_data_storage.get_network_from_start_time(start_time=current_time)

        user_network.update_from(loaded_data.contact_network)
        master_eqn_ensemble.set_mean_contact_duration(user_network.get_edge_weights())

        # run ensemble forward
        timer_master_eqn = timer()
        
        ensemble_state = master_eqn_ensemble.simulate(static_contact_interval,
                                                      min_steps=n_forward_steps)

        walltime_master_eqn += timer() - timer_master_eqn

        current_time += static_contact_interval
        current_time_span = [time for time in time_span if time < current_time+static_contact_interval]
   
        # collect data for later assimilation
        observe_sensor_now = modulo_is_close_to_zero(current_time,
                                                     sensor_assimilation_interval,
                                                     eps=static_contact_interval)

        if observe_sensor_now:
            sensor_assimilator.find_and_store_observations(
                ensemble_state,
                loaded_data.end_statuses,
                user_network,
                current_time)

        observe_test_now = modulo_is_close_to_zero(current_time,
                                                   test_assimilation_interval,
                                                   eps=static_contact_interval)
        if observe_test_now:
            viral_test_assimilator.find_and_store_observations(
                ensemble_state,
                loaded_data.end_statuses,
                user_network,
                current_time)

        observe_record_now = modulo_is_close_to_zero(current_time,
                                                    record_assimilation_interval,
                                                    eps=static_contact_interval)
        if observe_record_now:
            record_assimilator.find_and_store_observations(
                ensemble_state,
                loaded_data.end_statuses,
                user_network,
                current_time)
        
        if observe_sensor_now or observe_test_now or observe_record_now:
            ensemble_state_series_dict[current_time] = copy.deepcopy(ensemble_state)


        #plots on the fly    
        plot_and_save_now = modulo_is_close_to_zero(current_time - static_contact_interval, 
                                                    save_to_file_interval, 
                                                    eps=static_contact_interval)
        if plot_and_save_now:
            plt.close(fig)
            
            if learn_transmission_rate == True:
                plot_transmission_rate(mean_transmission_rate_timeseries.container[:,:, :len(current_time_span)-1],
                                       current_time_span[:-1],
                                       a_min=0.0,
                                       output_path=OUTPUT_PATH)
                if param_transform == 'log':
                    plot_transmission_rate(mean_logtransmission_rate_timeseries.container[:,:, :len(current_time_span)-1],
                                           current_time_span[:-1],
                                           a_min=0.0,
                                           output_path=OUTPUT_PATH,
                                           output_name='logtransmission_rate')

                plot_transmission_rate(np.swapaxes(network_transmission_rate_timeseries.container[:,:, :len(current_time_span)-1],0,1),
                                       current_time_span[:-1],
                                       a_min=0.0,
                                       output_path=OUTPUT_PATH,
                                       output_name='networktransmission_rate')


            fig, axes = plt.subplots(1, 3, figsize = (16, 4))
            axes = plot_epidemic_data(user_population, 
                                      statuses_sum_trace, 
                                      axes, 
                                      current_time_span)
            plt.savefig(os.path.join(OUTPUT_PATH, 'epidemic.png'), rasterized=True, dpi=150)
            

            # plot trajectories
            axes = plot_ensemble_states(user_population,
                                        population,
                                        master_states_sum_timeseries.container[:,:, :len(current_time_span)-1],
                                        current_time_span[:-1],
                                        axes=axes,
                                        xlims=(-0.1, current_time),
                                        a_min=0.0)
            plt.savefig(os.path.join(OUTPUT_PATH, 'epidemic_and_master_eqn.png'),
                        rasterized=True,
                        dpi=150)
            
            
    print_info("Prediction ended: current time:", current_time)
    for step in range((2+n_record_sweeps)*n_sweeps):
         # by restarting from time of first assimilation data
        past_time = current_time - steps_per_da_window * static_contact_interval
    
        if step == 0:
            # remove the earliest dictionaries
            stored_states_times = ensemble_state_series_dict.keys() 
            times_for_removal = [time for time in stored_states_times if time < past_time]
            [ensemble_state_series_dict.pop(time) for time in times_for_removal]
        
        DA_update_timer = timer()
        # DA update of initial state IC and parameters at t0, due to data collected in window [t0,t1]
        if step % (2+n_record_sweeps) == 0:
            (ensemble_state_series_dict, 
             transition_rates_ensemble,
             community_transmission_rate_ensemble,
             update_flag
            ) = sensor_assimilator.update_initial_from_series(
             ensemble_state_series_dict, 
             transition_rates_ensemble,
             community_transmission_rate_ensemble,
             user_network)       
            print("assimilated sensors",flush=True)
        elif step % (2+n_record_sweeps) == 1:
            (ensemble_state_series_dict, 
             transition_rates_ensemble,
             community_transmission_rate_ensemble,
             update_flag
            ) = viral_test_assimilator.update_initial_from_series(
             ensemble_state_series_dict, 
             transition_rates_ensemble,
             community_transmission_rate_ensemble,
             user_network)
             
            print("assimilated viral tests",flush=True)
        elif step % (2+n_record_sweeps) >= 2:
            (ensemble_state_series_dict, 
             transition_rates_ensemble,
             community_transmission_rate_ensemble,
             update_flag
         ) = record_assimilator.update_initial_from_series(
             ensemble_state_series_dict, 
             transition_rates_ensemble,
             community_transmission_rate_ensemble,
             user_network)

            print("assimilated records",flush=True)
            
        # run ensemble of master equations again over the da windowprediction loop again without data collection
        walltime_DA_update += timer() - DA_update_timer
        
        if update_flag:
            # update with the new initial state and parameters 
            master_eqn_ensemble.set_states_ensemble(ensemble_state_series_dict[past_time])
            master_eqn_ensemble.set_start_time(past_time)
            master_eqn_ensemble.update_ensemble(
                new_transition_rates=transition_rates_ensemble,
                new_transmission_rate_parameters=community_transmission_rate_ensemble)
            
            ensemble_state_frac = ensemble_state_series_dict[past_time].reshape(ensemble_size, 6, -1).sum(axis = 2)/user_population
#            print(past_time, np.var(ensemble_state[:,982:2*982], axis=0))
                    
            for j in range(steps_per_da_window):

                walltime_master_eqn = 0.0
                master_eqn_ensemble.reset_walltimes()
                # load the new network
                loaded_data = epidemic_data_storage.get_network_from_start_time(
                    start_time=past_time)
                
                user_network.update_from(loaded_data.contact_network)
                master_eqn_ensemble.set_mean_contact_duration(
                    user_network.get_edge_weights())
                timer_master_eqn = timer()
                
                # simulate the master equations
                ensemble_state = master_eqn_ensemble.simulate(
                    static_contact_interval,
                    min_steps=n_forward_steps)
                
                # move to new time
                past_time += static_contact_interval
                walltime_master_eqn += timer() - timer_master_eqn
         
                # overwrite the data.
                observe_sensor_now = modulo_is_close_to_zero(past_time,
                                                             sensor_assimilation_interval,
                                                             eps=static_contact_interval)
                
                observe_test_now = modulo_is_close_to_zero(past_time,
                                                           test_assimilation_interval,
                                                           eps=static_contact_interval)
                
                observe_record_now = modulo_is_close_to_zero(past_time,
                                                             record_assimilation_interval,
                                                             eps=static_contact_interval)
                
                if observe_sensor_now or observe_test_now or observe_record_now:
                    ensemble_state_series_dict[past_time] =copy.deepcopy( ensemble_state )
                
            print("Completed forward sweep iteration {}/{}".format(step + 1, 3*n_sweeps), 
                  " over the interval [{},{}]".format(current_time - steps_per_da_window * static_contact_interval, past_time)) 
            # DA should get back to the current time
            assert are_close(past_time, current_time, eps=static_contact_interval)


        else:
            print("Completed forward sweep iteration {}/{}".format(step+1,3*n_sweeps), ", no forward sweep required")
        

    print_info("Prediction window: {}/{}".format(k+1, n_prediction_windows),
               "ended; elapsed:",
               timer() - timer_window)
    
    print_info("Prediction window: {}/{};".format(k+1, n_prediction_windows),
               "eval_closure walltime:",
               master_eqn_ensemble.get_walltime_eval_closure())
            
    print_info("Prediction window: {}/{};".format(k+1, n_prediction_windows),
               "master equations walltime:",
               walltime_master_eqn, end='\n\n')
    
    print_info("Prediction window: {}/{};".format(k+1, n_prediction_windows),
               "assimilator(s) walltime:",
               walltime_DA_update, end='\n\n')
            
    #4) Intervention
    intervene_now = query_intervention(intervention_frequency,current_time,intervention_start_time, static_contact_interval)    
            
    if intervene_now:
        # now see which nodes have intervention applied
        if intervention_nodes == "all":
            nodes_to_intervene = network.get_nodes() 
            print("intervention applied to all {:d} nodes".format(
                network.get_node_count()))
            
        elif intervention_nodes == "sick":
            nodes_to_intervene_current = intervention.find_sick(ensemble_state)
            intervention.save_nodes_to_intervene(current_time, 
                                                 nodes_to_intervene_current)
            nodes_to_intervene = \
                    np.unique( \
                    np.concatenate([v \
                    for k, v in intervention.stored_nodes_to_intervene.items() \
                    if k > current_time - intervention_sick_isolate_time]) \
                    )
            print("intervention applied to sick nodes: {:d}/{:d}".format(
                nodes_to_intervene.size, network.get_node_count()))
            #raise ValueError("Currently interventions only work for 'all'")
<<<<<<< HEAD
            np.save(os.path.join(OUTPUT_PATH, 'sick_nodes.npy'),
                    intervention.stored_nodes_to_intervene)
=======
        elif intervention_nodes == "random":
            if current_time % intervention_sick_isolate_time == \
               intervention_start_time % intervention_sick_isolate_time:
                nodes_to_intervene_current = np.random.choice(network.get_nodes(),\
                                       arguments.intervention_random_isolate_budget,\
                                       replace=False) 
                intervention.save_nodes_to_intervene(current_time, 
                                                     nodes_to_intervene_current)
            else:
                intervention.save_nodes_to_intervene(current_time,
                             intervention.stored_nodes_to_intervene[current_time-1.0])
            nodes_to_intervene = intervention.stored_nodes_to_intervene[current_time]
            print("intervention applied to sick nodes: {:d}/{:d}".format(
                nodes_to_intervene.size, network.get_node_count()))
>>>>>>> 61354cfc
        else:
            raise ValueError("unknown 'intervention_nodes', choose from 'all' (default), 'sick'")
            
        # Apply the the chosen form of intervention
        if intervention_type == "isolate":
            network.set_lambdas(min_contact_rate, max_contact_rate)
            network.isolate(nodes_to_intervene,
                            λ_isolation=arguments.intervention_isolate_node_lambda) 
            
        elif intervention_type == "social_distance":
            λ_min, λ_max = network.get_lambdas() #returns np.array (num_nodes,) for each lambda [Not a dict!]
            λ_max[:] = distanced_max_contact_rate 
            network.set_lambdas(λ_min,λ_max)

            λ_min, λ_max = user_network.get_lambdas() #returns np.aray( num_nodes,) [ not a dict!]
            λ_max[:] = distanced_max_contact_rate 
            user_network.set_lambdas(λ_min,λ_max)

        else:
            raise ValueError("unknown intervention type, choose from 'social_distance' (default), 'isolate' ")



## Final storage after last step
ensemble_state_frac = ensemble_state.reshape(ensemble_size, 6, -1).sum(axis = 2)/user_population
master_states_sum_timeseries.push_back(ensemble_state_frac) # storage

if learn_transmission_rate == True:
    mean_community_transmission_rate_ensemble = community_transmission_rate_ensemble.mean(axis=1)[:,np.newaxis]
    mean_transmission_rate_timeseries.push_back(
            mean_community_transmission_rate_ensemble)
    if param_transform == 'log':
        mean_community_logtransmission_rate_ensemble = np.log(community_transmission_rate_ensemble).mean(axis=1)[:,np.newaxis]
        mean_logtransmission_rate_timeseries.push_back(
            mean_community_logtransmission_rate_ensemble)

    community_transmission_rate_means = community_transmission_rate_ensemble.mean(axis=0)[np.newaxis,:] #here we avereage the ensemble!
    network_transmission_rate_timeseries.push_back(
                community_transmission_rate_means)
           
if learn_transition_rates == True:
    transition_rates_timeseries.push_back(
            extract_ensemble_transition_rates(transition_rates_ensemble))


## Final save after last step
save_kinetic_state_now = modulo_is_close_to_zero(current_time, 
                                                 save_to_file_interval,                                                     
                                                 eps=static_contact_interval)
if save_kinetic_state_now:
    kinetic_state_path = os.path.join(OUTPUT_PATH, 'kinetic_eqns_statuses_at_step_'+str(prediction_steps)+'.npy')
    kinetic_eqns_statuses = dict_slice(kinetic_state, user_nodes)
    np.save(kinetic_state_path, kinetic_eqns_statuses)

save_ensemble_state_now = modulo_is_close_to_zero(current_time,
                                                  save_to_file_interval,  
                                                  eps=static_contact_interval)
if save_ensemble_state_now:
    ensemble_state_path = os.path.join(OUTPUT_PATH, 'master_eqns_mean_states_at_step_'+str(prediction_steps)+'.npy')
    master_eqns_mean_states = ensemble_state.mean(axis=0)
    np.save(ensemble_state_path,master_eqns_mean_states)

if intervention_type == 'isolate':
    np.save(os.path.join(OUTPUT_PATH, 'isolated_nodes.npy'),
            intervention.stored_nodes_to_intervene)


print("finished assimilation")
# save & plot ##################################################################
plt.close(fig)
fig, axes = plt.subplots(1, 3, figsize = (16, 4))
axes = plot_epidemic_data(user_population, statuses_sum_trace, axes, time_span)
plt.savefig(os.path.join(OUTPUT_PATH, 'epidemic.png'), rasterized=True, dpi=150)

# plot trajectories
axes = plot_ensemble_states(user_population,
                            population,
                            master_states_sum_timeseries.container,
                            time_span,
                            axes=axes,
                            xlims=(-0.1, total_time),
                            a_min=0.0)
plt.savefig(os.path.join(OUTPUT_PATH, 'epidemic_and_master_eqn.png'),
            rasterized=True,
            dpi=150)

plt.close()

np.save(os.path.join(OUTPUT_PATH, 'trace_kinetic_statuses_sum.npy'), 
        statuses_sum_trace)


np.save(os.path.join(OUTPUT_PATH, 'trace_master_states_sum.npy'), 
        master_states_sum_timeseries.container)

np.save(os.path.join(OUTPUT_PATH, 'time_span.npy'), 
        time_span)
np.save(os.path.join(OUTPUT_PATH, 'user_nodes.npy'), 
        user_nodes)


if learn_transmission_rate == True:
    plot_transmission_rate(mean_transmission_rate_timeseries.container,
            time_span,
            a_min=0.0,
            output_path=OUTPUT_PATH)
    if param_transform == 'log':
        plot_transmission_rate(mean_logtransmission_rate_timeseries.container,
                               current_time_span[:-1],
                               a_min=0.0,
                               output_path=OUTPUT_PATH,
                               output_name='logtransmission_rate')

    plot_transmission_rate(np.swapaxes(network_transmission_rate_timeseries.container,0,1),
                           current_time_span[:-1],
                           a_min=0.0,
                           output_path=OUTPUT_PATH,
                           output_name='networktransmission_rate')

if learn_transition_rates == True:
    plot_clinical_parameters(transition_rates_timeseries.container,
            time_span,
            a_min=0.0,
            output_path=OUTPUT_PATH)

# save parameters ################################################################
if learn_transmission_rate == True:
    np.save(os.path.join(OUTPUT_PATH, 'transmission_rate.npy'), 
            mean_transmission_rate_timeseries.container)
    if param_transform == 'log':
        np.save(os.path.join(OUTPUT_PATH, 'logtransmission_rate.npy'), 
                mean_logtransmission_rate_timeseries.container)

if learn_transition_rates == True:
    np.save(os.path.join(OUTPUT_PATH, 'transition_rates.npy'), 
            transition_rates_timeseries.container)

np.save(os.path.join(OUTPUT_PATH, 'master_eqns_states_sum.npy'), master_states_sum_timeseries.container) #save the ensemble fracs for graphing

#kinetic_eqns_statuses = []
#for kinetic_state in kinetic_states_timeseries:
#    kinetic_eqns_statuses.append(dict_slice(kinetic_state, user_nodes))

#np.save(os.path.join(OUTPUT_PATH, 'kinetic_eqns_statuses.npy'), kinetic_eqns_statuses)

<|MERGE_RESOLUTION|>--- conflicted
+++ resolved
@@ -493,11 +493,9 @@
             print("intervention applied to sick nodes: {:d}/{:d}".format(
                 nodes_to_intervene.size, network.get_node_count()))
             #raise ValueError("Currently interventions only work for 'all', see below")
-<<<<<<< HEAD
             np.save(os.path.join(OUTPUT_PATH, 'sick_nodes.npy'),
                     intervention.stored_nodes_to_intervene)
 
-=======
         elif intervention_nodes == "random":
             if current_time % intervention_sick_isolate_time == \
                intervention_start_time % intervention_sick_isolate_time:
@@ -512,7 +510,6 @@
             nodes_to_intervene = intervention.stored_nodes_to_intervene[current_time]
             print("intervention applied to sick nodes: {:d}/{:d}".format(
                 nodes_to_intervene.size, network.get_node_count()))
->>>>>>> 61354cfc
         else:
             raise ValueError("unknown 'intervention_nodes', choose from 'all' (default), 'sick'")
 
@@ -885,10 +882,8 @@
             print("intervention applied to sick nodes: {:d}/{:d}".format(
                 nodes_to_intervene.size, network.get_node_count()))
             #raise ValueError("Currently interventions only work for 'all'")
-<<<<<<< HEAD
             np.save(os.path.join(OUTPUT_PATH, 'sick_nodes.npy'),
                     intervention.stored_nodes_to_intervene)
-=======
         elif intervention_nodes == "random":
             if current_time % intervention_sick_isolate_time == \
                intervention_start_time % intervention_sick_isolate_time:
@@ -903,7 +898,6 @@
             nodes_to_intervene = intervention.stored_nodes_to_intervene[current_time]
             print("intervention applied to sick nodes: {:d}/{:d}".format(
                 nodes_to_intervene.size, network.get_node_count()))
->>>>>>> 61354cfc
         else:
             raise ValueError("unknown 'intervention_nodes', choose from 'all' (default), 'sick'")
             
