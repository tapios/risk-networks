--- conflicted
+++ resolved
@@ -4,13 +4,9 @@
 
 import numpy as np
 
-<<<<<<< HEAD
-EXP_NAME = 'u100_s0_d1_i0.1_24485'
-=======
 # Settings
 EXP_NAME = 'FOLDER_NAME'
 intervention_nodes = 'random'
->>>>>>> 61354cfc
 intervention_sick_isolate_time = 7.0
 population = 97942
 
