--- conflicted
+++ resolved
@@ -3,11 +3,7 @@
 
 from epiforecast.utilities import seed_three_random_states
 
-<<<<<<< HEAD
-from _constants import OUTPUT_PATH, SEED_GENERAL_INIT
-=======
-from _constants import OUTPUT_PATH, SAVE_PATH
->>>>>>> 3202789d
+from _constants import OUTPUT_PATH, SAVE_PATH, SEED_GENERAL_INIT
 from _utilities import print_start_of, print_end_of
 
 
