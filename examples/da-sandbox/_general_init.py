--- conflicted
+++ resolved
@@ -4,12 +4,8 @@
 
 from epiforecast.utilities import seed_three_random_states
 
-<<<<<<< HEAD
 from _argparse_init import arguments
-from _constants import OUTPUT_PATH, SAVE_PATH
-=======
 from _constants import OUTPUT_PATH, SAVE_PATH, SEED_GENERAL_INIT
->>>>>>> 90eede23
 from _utilities import print_start_of, print_end_of
 
 
