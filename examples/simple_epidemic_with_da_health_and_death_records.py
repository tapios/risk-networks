import os, sys; sys.path.append(os.path.join(".."))

from timeit import default_timer as timer

import networkx as nx
import numpy as np
import pandas as pd
import random
import datetime as dt
import matplotlib.dates as mdates
import matplotlib.ticker as ticker
import matplotlib.pyplot as plt

from numba import set_num_threads

set_num_threads(1)

from epiforecast.populations import assign_ages, sample_distribution, TransitionRates
from epiforecast.samplers import GammaSampler, AgeDependentBetaSampler, AgeDependentConstant

<<<<<<< HEAD
# from epiforecast.contact_simulator import DiurnalMeanContactRate
from epiforecast.contact_simulator import DiurnalContactInceptionRate

=======
>>>>>>> 37a6ddbd
from epiforecast.scenarios import load_edges, random_epidemic

from epiforecast.epiplots import plot_ensemble_states, plot_kinetic_model_data, plot_scalar_parameters


from epiforecast.node_identifier_helper import load_node_identifiers
from epiforecast.risk_simulator import MasterEquationModelEnsemble
from epiforecast.epidemic_simulator import EpidemicSimulator
from epiforecast.health_service import HealthService
from epiforecast.measurements import Observation, DataObservation, DataNodeObservation
from epiforecast.data_assimilator import DataAssimilator

from epiforecast.utilities import seed_numba_random_state

def random_risk(contact_network, fraction_infected = 0.01, ensemble_size=1):

    population = len(contact_network)
    states_ensemble = np.zeros([ensemble_size, 5 * population])
    for mm in range(ensemble_size):
        infected = np.random.choice(population, replace = False, size = int(population * fraction_infected))
        E, I, H, R, D = np.zeros([5, population])
        S = np.ones(population,)
        I[infected] = 1.
        S[infected] = 0.

        states_ensemble[mm, : ] = np.hstack((S, I, H, R, D))

    return states_ensemble

def deterministic_risk(contact_network, initial_states, ensemble_size=1):

    population = len(contact_network)
    states_ensemble = np.zeros([ensemble_size, 5 * population])

    init_catalog = {'S': False, 'I': True}
    infected = np.array([init_catalog[status] for status in list(initial_states.values())])

    for mm in range(ensemble_size):
        E, I, H, R, D = np.zeros([5, population])
        S = np.ones(population,)
        I[infected] = 1.
        S[infected] = 0.

        states_ensemble[mm, : ] = np.hstack((S, I, H, R, D))

    return states_ensemble

#
# Set random seeds for reproducibility
#

# Both numpy.random and random are used by the KineticModel.
seed = 212212

np.random.seed(seed)
random.seed(seed)

# set numba seed

seed_numba_random_state(seed)

#
# Load an example network
#

edges = load_edges(os.path.join('..', 'data', 'networks', 'edge_list_SBM_1e3_nobeds.txt'))
node_identifiers = load_node_identifiers(os.path.join('..', 'data', 'networks', 'node_identifier_SBM_1e3_nobeds.txt'))

contact_network = nx.Graph()
contact_network.add_edges_from(edges)
contact_network = nx.convert_node_labels_to_integers(contact_network)
population = len(contact_network)

#
# Build the contact simulator
#
start_time = -3 / 24

minute = 1 / 60 / 24
hour = 60 * minute

#
# Clinical parameters of an age-distributed population
#

assign_ages(contact_network, distribution=[0.21, 0.4, 0.25, 0.08, 0.06])

# We process the clinical data to determine transition rates between each epidemiological state,
transition_rates = TransitionRates(contact_network,
                  latent_periods = 3.7,
     community_infection_periods = 3.2,
      hospital_infection_periods = 5.0,
        hospitalization_fraction = AgeDependentConstant([0.002,  0.01,   0.04, 0.076,  0.16]),
    community_mortality_fraction = AgeDependentConstant([ 1e-4,  1e-3,  0.001,  0.07,  0.015]),
     hospital_mortality_fraction = AgeDependentConstant([0.019, 0.073,  0.193, 0.327, 0.512])
)

community_transmission_rate = 12.0

#
# Simulate the growth and equilibration of an epidemic
#
static_contact_interval = 3 * hour
simulation_length = 30

health_service = HealthService(static_population_network = contact_network,
                               health_workers = node_identifiers['health_workers'],
                               health_workers_per_patient=5)

mean_contact_lifetime=0.5*minute
hospital_transmission_reduction = 0.1

epidemic_simulator = EpidemicSimulator(
                 contact_network = contact_network,
<<<<<<< HEAD
           mean_contact_lifetime = mean_contact_lifetime,
          contact_inception_rate = DiurnalMeanContactRate(minimum = 2, maximum = 22),
          # contact_inception_rate = DiurnalContactInceptionRate(minimum = 2, maximum = 22),
=======
>>>>>>> 37a6ddbd
                transition_rates = transition_rates,
     community_transmission_rate = community_transmission_rate,
 hospital_transmission_reduction = hospital_transmission_reduction,
         static_contact_interval = static_contact_interval,
           mean_contact_lifetime = mean_contact_lifetime,
              day_inception_rate = 22,
            night_inception_rate = 2,
                  health_service = health_service,
                      start_time = start_time
                                      )
ensemble_size = 100 # minimum number for an 'ensemble'

transition_rates_ensemble = []
for i in range(ensemble_size):
    transition_rates_ensemble.append(

        TransitionRates(contact_network,
                        latent_periods = transition_rates.latent_periods, # np.random.normal(3.7,0.37),
                        community_infection_periods = transition_rates.community_infection_periods, # np.random.normal(3.2, 0.32),
                        hospital_infection_periods  = transition_rates.hospital_infection_periods, # np.random.normal(5.0, 0.50),
                        hospitalization_fraction    = transition_rates.hospitalization_fraction,
                        community_mortality_fraction = transition_rates.community_mortality_fraction,
                        hospital_mortality_fraction  = transition_rates.hospital_mortality_fraction
                       )
        )


#set transmission_rates
community_transmission_rate_ensemble = community_transmission_rate*np.ones([ensemble_size,1]) #np.random.normal(12.0,1.0, size=(ensemble_size,1))

master_eqn_ensemble = MasterEquationModelEnsemble(contact_network = contact_network,
                                                  transition_rates = transition_rates_ensemble,
                                                  transmission_rate = community_transmission_rate_ensemble,
                                                  hospital_transmission_reduction = hospital_transmission_reduction,
                                                  ensemble_size = ensemble_size,
                                                  start_time=start_time)

####
#possible observations:
medical_infection_test = Observation(N = population,
                                     obs_frac = 0.20,
                                     obs_status = 'I',
                                     obs_name = "0.01 < Infected(100%) < 0.25",
                                     min_threshold=0.01,
                                     max_threshold=0.25)

random_infection_test = Observation(N = population,
                                     obs_frac = 0.01,
                                     obs_status = 'I',
                                     obs_name = "Random Infection Test")

positive_hospital_records = DataObservation(N = population,
                                       set_to_one=True,
                                       obs_status = 'H',
                                       obs_name = "Hospitalized (from Data)")

positive_death_records = DataObservation(N = population,
                                    set_to_one=True,
                                    obs_status = 'D',
                                    obs_name = "Deceased (from Data)")

negative_hospital_records = DataObservation(N = population,
                                                set_to_one=False,
                                                obs_status = 'H',
                                                obs_name = "Not Hospitalized (from Data)")

negative_death_records = DataObservation(N = population,
                                    set_to_one=False,
                                    obs_status = 'D',
                                    obs_name = "Not Deceased (from Data)")

observations=[positive_death_records,
              negative_death_records,
              positive_hospital_records,
              negative_hospital_records]

plot_name_observations = "posdrec_negdrec"

# give the data assimilator which transition rates and transmission rate to assimilate
transition_rates_to_update_str=[]#'latent_periods', 'community_infection_periods', 'hospital_infection_periods']
transmission_rate_to_update_flag=False #True

# create the assimilator
assimilator = DataAssimilator(observations = observations,
                              errors = [],
                              transition_rates_to_update_str= transition_rates_to_update_str,
                              transmission_rate_to_update_flag = transmission_rate_to_update_flag)

time = start_time

statuses = random_epidemic(contact_network,
                           fraction_infected=0.01)

states_ensemble = random_risk(contact_network,
                              fraction_infected = 0.01,
                              ensemble_size = ensemble_size)

# states_ensemble = deterministic_risk(contact_network,
#                               statuses,
#                               ensemble_size = ensemble_size)

epidemic_simulator.set_statuses(statuses)
master_eqn_ensemble.set_states_ensemble(states_ensemble)

fig, axes = plt.subplots(1, 3, figsize = (16, 4))

transition_rates_to_update_str=['latent_periods', 'community_infection_periods', 'hospital_infection_periods']

community_transmission_rate_trace = np.copy(community_transmission_rate_ensemble)
latent_periods_trace              = np.copy(np.array([member.latent_periods for member in transition_rates_ensemble]).reshape(-1,1))
community_infection_periods_trace = np.copy(np.array([member.community_infection_periods for member in transition_rates_ensemble]).reshape(-1,1))
hospital_infection_periods_trace  = np.copy(np.array([member.hospital_infection_periods for member in transition_rates_ensemble]).reshape(-1,1))

for i in range(int(simulation_length/static_contact_interval)):

    epidemic_simulator.run(stop_time = epidemic_simulator.time + static_contact_interval)
    #Within the epidemic_simulator:
    # health_service discharge and admit patients [changes the contact network]
    # contact_simulator run [changes the mean contact duration on the given network]
    # set the new contact rates on the network! kinetic_model.set_mean_contact_duration(contact_duration)
    # run the kinetic model [kinetic produces the current statuses used as data]

    # as kinetic sets the weights, we do not need to update the contact network.
    # run the master equation model [master eqn produces the current states of the risk model]
    master_eqn_ensemble.set_mean_contact_duration() #do not need to reset weights as already set in kinetic model
    # would love to double check this! ^
    states_ensemble = master_eqn_ensemble.simulate(static_contact_interval, n_steps = 25)

    if i % 1 == 0:
    # perform data assimlation [update the master eqn states, the transition rates, and the transmission rate (if supplied)]
        (states_ensemble,
         transition_rates_ensemble,
         community_transmission_rate_ensemble
         ) = assimilator.update(ensemble_state = states_ensemble,
                                data = epidemic_simulator.kinetic_model.current_statuses,
                                full_ensemble_transition_rates = transition_rates_ensemble,
                                full_ensemble_transmission_rate = community_transmission_rate_ensemble,
                                user_network = contact_network)

        #update model parameters (transition and transmission rates) of the master eqn model
        master_eqn_ensemble.update_transition_rates(transition_rates_ensemble)
        master_eqn_ensemble.update_transmission_rate(community_transmission_rate_ensemble)


        # for tracking purposes
        community_transmission_rate_trace = np.hstack([community_transmission_rate_trace, community_transmission_rate_ensemble])
        latent_periods_trace              = np.hstack([latent_periods_trace, np.array([member.latent_periods for member in transition_rates_ensemble]).reshape(-1,1)])
        community_infection_periods_trace = np.hstack([community_infection_periods_trace, np.array([member.community_infection_periods for member in transition_rates_ensemble]).reshape(-1,1)])
        hospital_infection_periods_trace  = np.hstack([hospital_infection_periods_trace, np.array([member.hospital_infection_periods for member in transition_rates_ensemble]).reshape(-1,1)])

    #update states/statuses/times for next iteration
    master_eqn_ensemble.set_states_ensemble(states_ensemble)

    axes = plot_ensemble_states(master_eqn_ensemble.states_trace,
                                master_eqn_ensemble.simulation_time,
                                axes = axes,
                                xlims = (-0.1, simulation_length),
                                a_min = 0.0)

    axes = plot_kinetic_model_data(epidemic_simulator.kinetic_model,
                                   axes = axes)


    plt.savefig('da_ric_tprobs_'+plot_name_observations+'.png', rasterized=True, dpi=150)

time_horizon = np.linspace(0.0, simulation_length, int(simulation_length/static_contact_interval) + 1)
parameters = [community_transmission_rate_trace, latent_periods_trace, community_infection_periods_trace, hospital_infection_periods_trace ]
parameters_names = ['transmission_rates', 'latent_periods', 'community_infection_periods', 'hospital_infection_periods']

axes = plot_scalar_parameters(parameters, time_horizon, parameters_names)
plt.savefig('da_parameters_ric_tprobs_'+plot_name_observations +'.png', rasterized=True, dpi=150)<|MERGE_RESOLUTION|>--- conflicted
+++ resolved
@@ -18,12 +18,6 @@
 from epiforecast.populations import assign_ages, sample_distribution, TransitionRates
 from epiforecast.samplers import GammaSampler, AgeDependentBetaSampler, AgeDependentConstant
 
-<<<<<<< HEAD
-# from epiforecast.contact_simulator import DiurnalMeanContactRate
-from epiforecast.contact_simulator import DiurnalContactInceptionRate
-
-=======
->>>>>>> 37a6ddbd
 from epiforecast.scenarios import load_edges, random_epidemic
 
 from epiforecast.epiplots import plot_ensemble_states, plot_kinetic_model_data, plot_scalar_parameters
@@ -138,12 +132,6 @@
 
 epidemic_simulator = EpidemicSimulator(
                  contact_network = contact_network,
-<<<<<<< HEAD
-           mean_contact_lifetime = mean_contact_lifetime,
-          contact_inception_rate = DiurnalMeanContactRate(minimum = 2, maximum = 22),
-          # contact_inception_rate = DiurnalContactInceptionRate(minimum = 2, maximum = 22),
-=======
->>>>>>> 37a6ddbd
                 transition_rates = transition_rates,
      community_transmission_rate = community_transmission_rate,
  hospital_transmission_reduction = hospital_transmission_reduction,
