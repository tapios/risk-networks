--- conflicted
+++ resolved
@@ -100,15 +100,11 @@
 Define time horizon parameters------------------------------------------------
 """
 static_contact_interval = 3 * hour
-<<<<<<< HEAD
 simulation_length = 10
-=======
-simulation_length = 3
 
 """
 Initalize health service and epidemic simulator ------------------------------
 """
->>>>>>> 6130156d
 
 health_service = HealthService(static_population_network = contact_network,
                                health_workers = node_identifiers['health_workers'],
@@ -217,18 +213,12 @@
 #               positive_death_records,
 #               positive_hospital_records]
 
-<<<<<<< HEAD
 high_var_infection_test = HighVarianceObservation(N=population,
                                       obs_frac = 1/(population-0.01),
                                       obs_status = 'I',
                                       obs_name = "High Variance Infection Test")
 
 observations=[high_var_infection_test]
-=======
-observations=[random_infection_test,
-              positive_death_records,
-              positive_hospital_records]
->>>>>>> 6130156d
 
 # observations=[random_infection_test]
 
